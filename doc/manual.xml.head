<?xml version="1.0" standalone="no"?>
<!DOCTYPE book PUBLIC "-//OASIS//DTD DocBook XML V4.2//EN"
  "http://www.oasis-open.org/docbook/xml/4.2/docbookx.dtd">
<book>

<bookinfo>
<title>The Mutt E-Mail Client</title>
<author>
<firstname>Michael</firstname><surname>Elkins</surname>
<email>me@cs.hmc.edu</email>
</author>
<releaseinfo>version @VERSION@</releaseinfo>

<abstract>
<para>
<quote>All mail clients suck.  This one just sucks less.</quote> &mdash;
me, circa 1995
</para>
</abstract>
</bookinfo>

<chapter id="intro">
<title>Introduction</title>

<para>
<emphasis role="bold">Mutt</emphasis> is a small but very powerful
text-based MIME mail client.  Mutt is highly configurable, and is well
suited to the mail power user with advanced features like key bindings,
keyboard macros, mail threading, regular expression searches and a
powerful pattern matching language for selecting groups of messages.
</para>

<sect1 id="homepage">
<title>Mutt Home Page</title>

<para>
The official homepage can be found at
<ulink url="http://www.mutt.org/">http://www.mutt.org/</ulink>.
</para>

</sect1>

<sect1 id="muttlists">
<title>Mailing Lists</title>

<para>
To subscribe to one of the following mailing lists, send a message with
the word <emphasis>subscribe</emphasis> in the body to
<emphasis>list-name</emphasis><literal>-request@mutt.org</literal>.
</para>

<itemizedlist>
<listitem>

<para>
<email>mutt-announce-request@mutt.org</email> &mdash; low traffic list for
announcements
</para>
</listitem>
<listitem>

<para>
<email>mutt-users-request@mutt.org</email> &mdash; help, bug reports and
feature requests
</para>
</listitem>
<listitem>

<para>
<email>mutt-dev-request@mutt.org</email> &mdash; development mailing list
</para>
</listitem>

</itemizedlist>

<para>
All messages posted to <emphasis>mutt-announce</emphasis> are
automatically forwarded to <emphasis>mutt-users</emphasis>, so you do
not need to be subscribed to both lists.
</para>

</sect1>

<sect1 id="distribution">
<title>Getting Mutt</title>

<para>
Mutt releases can be downloaded from <ulink
url="ftp://ftp.mutt.org/mutt/">ftp://ftp.mutt.org/mutt/</ulink>.  For a
list of mirror sites, please refer to <ulink
url="http://www.mutt.org/download.html">http://www.mutt.org/download.html</ulink>.
</para>

<para>
For nightly tarballs and version control access, please refer to the
<ulink url="http://dev.mutt.org/">Mutt development site</ulink>.
</para>

</sect1>

<sect1 id="irc">
<title>Mutt Online Resources</title>

<variablelist>

<varlistentry>
<term>Bug Tracking System</term>
<listitem>
<para>
The official Mutt bug tracking system can be found at
<ulink url="http://bugs.mutt.org/">http://bugs.mutt.org/</ulink>
</para>
</listitem>
</varlistentry>

<varlistentry>
<term>Wiki</term>
<listitem>
<para>
An (unofficial) wiki can be found
at <ulink url="http://wiki.mutt.org/">http://wiki.mutt.org/</ulink>.
</para>
</listitem>
</varlistentry>

<varlistentry>
<term>IRC</term>
<listitem>
<para>
For the IRC user community, visit channel <emphasis>#mutt</emphasis> on
<ulink url="http://www.freenode.net/">irc.freenode.net</ulink>.
</para>
</listitem>
</varlistentry>

<varlistentry>
<term>USENET</term>
<listitem>
<para>
For USENET, see the newsgroup <ulink url="news:comp.mail.mutt">comp.mail.mutt</ulink>.
</para>
</listitem>
</varlistentry>

</variablelist>

</sect1>

<sect1 id="contrib">
<title>Contributing to Mutt</title>

<para>
There are various ways to contribute to the Mutt project.
</para>

<para>
Especially for new users it may be helpful to meet other new and
experienced users to chat about Mutt, talk about problems and share
tricks.
</para>

<para>
Since translations of Mutt into other languages are highly appreciated,
the Mutt developers always look for skilled translators that help
improve and continue to maintain stale translations.
</para>

<para>
For contributing code patches for new features and bug fixes, please
refer to the developer pages at
<ulink url="http://dev.mutt.org/">http://dev.mutt.org/</ulink> for more details.
</para>

</sect1>

<sect1 id="typo">
<title>Typographical Conventions</title>

<para>
This section lists typographical conventions followed throughout this
manual. See table <xref linkend="tab-typo"/> for typographical
conventions for special terms.
</para>

<table id="tab-typo">
<title>Typographical conventions for special terms</title>
<tgroup cols="2">
<thead>
<row><entry>Item</entry><entry>Refers to...</entry></row>
</thead>
<tbody>
<row><entry><literal>printf(3)</literal></entry><entry>UNIX manual pages, execute <literal>man 3 printf</literal></entry></row>
<row><entry><literal>&lt;PageUp&gt;</literal></entry><entry>named keys</entry></row>
<row><entry><literal>&lt;create-alias&gt;</literal></entry><entry>named Mutt function</entry></row>
<row><entry><literal>^G</literal></entry><entry>Control+G key combination</entry></row>
<row><entry>$mail_check</entry><entry>Mutt configuration option</entry></row>
<row><entry><literal>$HOME</literal></entry><entry>environment variable</entry></row>
</tbody>
</tgroup>
</table>

<para>
Examples are presented as:
</para>

<screen>
mutt -v
</screen>

<para>
Within command synopsis, curly brackets (<quote>{}</quote>) denote a set
of options of which one is mandatory, square brackets
(<quote>[]</quote>) denote optional arguments, three dots
denote that the argument may be repeated arbitrary times.
</para>

</sect1>

<sect1 id="copyright">
<title>Copyright</title>

<para>
Mutt is Copyright &copy; 1996-2016 Michael R. Elkins
<email>me@mutt.org</email> and others.
</para>

<para>
This program is free software; you can redistribute it and/or modify it
under the terms of the GNU General Public License as published by the
Free Software Foundation; either version 2 of the License, or (at your
option) any later version.
</para>

<para>
This program is distributed in the hope that it will be useful, but
WITHOUT ANY WARRANTY; without even the implied warranty of
MERCHANTABILITY or FITNESS FOR A PARTICULAR PURPOSE.  See the GNU
General Public License for more details.
</para>

<para>
You should have received a copy of the GNU General Public License along
with this program; if not, write to the Free Software Foundation, Inc.,
51 Franklin Street, Fifth Floor, Boston, MA 02110-1301, USA.
</para>

</sect1>

</chapter>

<chapter id="gettingstarted">
<title>Getting Started</title>

<para>
This section is intended as a brief overview of how to use Mutt.  There
are many other features which are described elsewhere in the manual.
There is even more information available in the Mutt FAQ and various web
pages. See the <ulink url="http://www.mutt.org/">Mutt homepage</ulink>
for more details.
</para>

<para>
The keybindings described in this section are the defaults as
distributed.  Your local system administrator may have altered the
defaults for your site.  You can always type <quote>?</quote> in any
menu to display the current bindings.
</para>

<para>
The first thing you need to do is invoke Mutt, simply by typing
<literal>mutt</literal> at the command line.  There are various
command-line options, see either the Mutt man page or the <link
linkend="commandline">reference</link>.
</para>

<sect1 id="core-concepts">
<title>Core Concepts</title>

<para>
Mutt is a text-based application which interacts with users through
different menus which are mostly line-/entry-based or page-based. A
line-based menu is the so-called <quote>index</quote> menu (listing all
messages of the currently opened folder) or the <quote>alias</quote>
menu (allowing you to select recipients from a list). Examples for
page-based menus are the <quote>pager</quote> (showing one message at a
time) or the <quote>help</quote> menu listing all available key
bindings.
</para>

<para>
The user interface consists of a context sensitive help line at the top,
the menu's contents followed by a context sensitive status line and
finally the command line. The command line is used to display
informational and error messages as well as for prompts and for entering
interactive commands.
</para>

<para>
Mutt is configured through variables which, if the user wants to
permanently use a non-default value, are written to configuration
files. Mutt supports a rich config file syntax to make even complex
configuration files readable and commentable.
</para>

<para>
Because Mutt allows for customizing almost all key bindings, there are
so-called <quote>functions</quote> which can be executed manually (using
the command line) or in macros. Macros allow the user to bind a sequence
of commands to a single key or a short key sequence instead of repeating
a sequence of actions over and over.
</para>

<para>
Many commands (such as saving or copying a message to another folder)
can be applied to a single message or a set of messages (so-called
<quote>tagged</quote> messages). To help selecting messages, Mutt
provides a rich set of message patterns (such as recipients, sender,
body contents, date sent/received, etc.) which can be combined into
complex expressions using the boolean <emphasis>and</emphasis> and
<emphasis>or</emphasis> operations as well as negating. These patterns
can also be used to (for example) search for messages or to limit the
index to show only matching messages.
</para>

<para>
Mutt supports a <quote>hook</quote> concept which allows the user to
execute arbitrary configuration commands and functions in certain
situations such as entering a folder, starting a new message or replying
to an existing one. These hooks can be used to highly customize Mutt's
behavior including managing multiple identities, customizing the
display for a folder or even implementing auto-archiving based on a
per-folder basis and much more.
</para>

<para>
Besides an interactive mode, Mutt can also be used as a command-line
tool only send messages. It also supports a
<literal>mailx(1)</literal>-compatible interface, see <xref
linkend="tab-commandline-options"/> for a complete list of command-line
options.
</para>

</sect1>

<sect1 id="concept-screens-and-menus">
<title>Screens and Menus</title>

<sect2 id="intro-index">
<title>Index</title>

<para>
The index is the screen that you usually see first when you start
Mutt. It gives an overview over your emails in the currently opened
mailbox. By default, this is your system mailbox.  The information you
see in the index is a list of emails, each with its number on the left,
its flags (new email, important email, email that has been forwarded or
replied to, tagged email, ...), the date when email was sent, its
sender, the email size, and the subject. Additionally, the index also
shows thread hierarchies: when you reply to an email, and the other
person replies back, you can see the other person's email in a
"sub-tree" below.  This is especially useful for personal email between
a group of people or when you've subscribed to mailing lists.
</para>

</sect2>

<sect2 id="intro-pager">
<title>Pager</title>

<para>
The pager is responsible for showing the email content. On the top of
the pager you have an overview over the most important email headers
like the sender, the recipient, the subject, and much more
information. How much information you actually see depends on your
configuration, which we'll describe below.
</para>

<para>
Below the headers, you see the email body which usually contains the
message. If the email contains any attachments, you will see more
information about them below the email body, or, if the attachments are
text files, you can view them directly in the pager.
</para>

<para>
To give the user a good overview, it is possible to configure Mutt to
show different things in the pager with different colors. Virtually
everything that can be described with a regular expression can be
colored, e.g. URLs, email addresses or smileys.
</para>

</sect2>

<sect2 id="intro-browser">
<title>File Browser</title>

<para>
The file browser is the interface to the local or remote file
system. When selecting a mailbox to open, the browser allows custom
sorting of items, limiting the items shown by a regular expression and a
freely adjustable format of what to display in which way. It also allows
for easy navigation through the file system when selecting file(s) to
attach to a message, select multiple files to attach and many more.
</para>

</sect2>

<sect2 id="intro-sidebar">
	<title>Sidebar</title>
	<para>
		The Sidebar shows a list of all your mailboxes.  The list can be
		turned on and off, it can be themed and the list style can be
		configured.
	</para>
	<para>
		This part of the manual is suitable for beginners.
		If you already know Mutt you could skip ahead to the main
		<link linkend="sidebar">Sidebar guide</link>.
		If you just want to get started, you could use the sample
		<link linkend="sidebar-muttrc">Sidebar muttrc</link>.
	</para>
	<para>
		This version of Sidebar is based on Terry Chan's
		<ulink url="http://www.lunar-linux.org/mutt-sidebar/">2015-11-11 release</ulink>.
		It contains many
		<emphasis role="bold"><link linkend="intro-sidebar-features">new features</link></emphasis>,
		lots of
		<emphasis role="bold"><link linkend="intro-sidebar-bugfixes">bugfixes</link></emphasis>
		and a generous helping of
		<emphasis role="bold">new documentation</emphasis> which you are already reading.
	</para>
	<para>
		To check if Mutt supports <quote>Sidebar</quote>, look for the string
		<literal>+USE_SIDEBAR</literal> in the mutt version.
	</para>
<screen>
mutt -v
</screen>
	<para>
		<emphasis role="bold">Let's turn on the Sidebar:</emphasis>
	</para>
	<screen>set sidebar_visible</screen>
	<para>
		You will see something like this.
		A list of mailboxes on the left.
		A list of emails, from the selected mailbox, on the right.
	</para>
<screen>
<emphasis role="indicator">Fruit [1]     3/8</emphasis>|  1    + Jan 24  Rhys Lee         (192)  Yew
Animals [1]   2/6|  2    + Feb 11  Grace Hall       (167)  Ilama
Cars            4|  3      Feb 23  Aimee Scott      (450)  Nectarine
Seas          1/7|  4    ! Feb 28  Summer Jackson   (264)  Lemon
                 |  5      Mar 07  Callum Harrison  (464)  Raspberry
                 |<emphasis role="indicator">  6 N  + Mar 24  Samuel Harris    (353)  Tangerine          </emphasis>
                 |  7 N  + Sep 05  Sofia Graham     (335)  Cherry
                 |  8 N    Sep 16  Ewan Brown       (105)  Ugli
                 |
                 |
</screen>
<para>
	This user has four mailboxes: <quote>Fruit</quote>,
	<quote>Cars</quote>, <quote>Animals</quote> and
	<quote>Seas</quote>.
</para>
<para>
	The current, open, mailbox is <quote>Fruit</quote>.  We can
	also see information about the other mailboxes.  For example:
	The <quote>Animals</quote> mailbox contains, 1 flagged email, 2
	new emails out of a total of 6 emails.
</para>
	<sect3 id="intro-sidebar-navigation">
		<title>Navigation</title>
		<para>
			The Sidebar adds some new <link linkend="sidebar-functions">functions</link>
			to Mutt.
		</para>
		<para>
			The user pressed the <quote>c</quote> key to
			<literal>&lt;change-folder&gt;</literal> to the
			<quote>Animals</quote> mailbox.  The Sidebar automatically
			updated the indicator to match.
		</para>
<screen>
Fruit [1]     3/8|  1      Jan 03  Tia Gibson       (362)  Caiman
<emphasis role="indicator">Animals [1]   2/6</emphasis>|  2    + Jan 22  Rhys Lee         ( 48)  Dolphin
Cars            4|  3    ! Aug 16  Ewan Brown       (333)  Hummingbird
Seas          1/7|  4      Sep 25  Grace Hall       ( 27)  Capybara
                 |<emphasis role="indicator">  5 N  + Nov 12  Evelyn Rogers    (453)  Tapir              </emphasis>
                 |  6 N  + Nov 16  Callum Harrison  (498)  Hedgehog
                 |
                 |
                 |
                 |
</screen>
		<para>
			Let's map some functions:
		</para>
<screen>
bind index,pager \CP sidebar-prev       <emphasis role="comment"># Ctrl-Shift-P - Previous Mailbox</emphasis>
bind index,pager \CN sidebar-next       <emphasis role="comment"># Ctrl-Shift-N - Next Mailbox</emphasis>
bind index,pager \CO sidebar-open       <emphasis role="comment"># Ctrl-Shift-O - Open Highlighted Mailbox</emphasis>
</screen>
		<para>
			Press <quote>Ctrl-Shift-N</quote> (Next mailbox) twice will
			move the Sidebar <emphasis role="bold">highlight</emphasis> to
			down to the <quote>Seas</quote> mailbox.
		</para>
<screen>
Fruit [1]     3/8|  1      Jan 03  Tia Gibson       (362)  Caiman
<emphasis role="indicator">Animals [1]   2/6</emphasis>|  2    + Jan 22  Rhys Lee         ( 48)  Dolphin
Cars            4|  3    ! Aug 16  Ewan Brown       (333)  Hummingbird
<emphasis role="highlight">Seas          1/7</emphasis>|  4      Sep 25  Grace Hall       ( 27)  Capybara
                 |<emphasis role="indicator">  5 N  + Nov 12  Evelyn Rogers    (453)  Tapir              </emphasis>
                 |  6 N  + Nov 16  Callum Harrison  (498)  Hedgehog
                 |
                 |
                 |
                 |
</screen>
		<note>
			Functions <literal>&lt;sidebar-next&gt;</literal> and
			<literal>&lt;sidebar-prev&gt;</literal> move the Sidebar
			<emphasis role="bold">highlight</emphasis>.
			They <emphasis role="bold">do not</emphasis> change the open
			mailbox.
		</note>
		<para>
			Press <quote>Ctrl-Shift-O</quote>
			(<literal>&lt;sidebar-open&gt;</literal>)
			to open the highlighted mailbox.
		</para>
<screen>
Fruit [1]     3/8|  1    ! Mar 07  Finley Jones     (139)  Molucca Sea
Animals [1]   2/6|  2    + Mar 24  Summer Jackson   ( 25)  Arafura Sea
Cars            4|  3    + Feb 28  Imogen Baker     (193)  Pechora Sea
<emphasis role="indicator">Seas          1/7</emphasis>|<emphasis role="indicator">  4 N  + Feb 23  Isla Hussain     (348)  Balearic Sea       </emphasis>
                 |
                 |
                 |
                 |
                 |
                 |
</screen>
	</sect3>
	<sect3 id="intro-sidebar-features">
		<title>Features</title>
		<para>
			The Sidebar shows a list of mailboxes in a panel.
		<para>
		</para>
			Everything about the Sidebar can be configured.
		</para>
		<itemizedlist>
		<title><link linkend="intro-sidebar-basics">State of the Sidebar</link></title>
			<listitem><para>Visibility</para></listitem>
			<listitem><para>Width</para></listitem>
		</itemizedlist>
		<itemizedlist>
		<title><link linkend="intro-sidebar-limit">Which mailboxes are displayed</link></title>
			<listitem><para>Display all</para></listitem>
			<listitem><para>Limit to mailboxes with new mail</para></listitem>
			<listitem><para>Whitelist mailboxes to display always</para></listitem>
		</itemizedlist>
		<itemizedlist>
		<title><link linkend="sidebar-sort">The order in which mailboxes are displayed</link></title>
		<title></title>
			<listitem><para>Unsorted (order of mailboxes commands)</para></listitem>
			<listitem><para>Sorted alphabetically</para></listitem>
			<listitem><para>Sorted by number of new mails</para></listitem>
		</itemizedlist>
		<itemizedlist>
		<title><link linkend="intro-sidebar-colors">Color</link></title>
			<listitem><para>Sidebar indicators and divider</para></listitem>
			<listitem><para>Mailboxes depending on their type</para></listitem>
			<listitem><para>Mailboxes depending on their contents</para></listitem>
		</itemizedlist>
		<itemizedlist>
		<title><link linkend="sidebar-functions">Key bindings</link></title>
			<listitem><para>Hide/Unhide the Sidebar</para></listitem>
			<listitem><para>Select previous/next mailbox</para></listitem>
			<listitem><para>Select previous/next mailbox with new mail</para></listitem>
			<listitem><para>Page up/down through a list of mailboxes</para></listitem>
		</itemizedlist>
		<itemizedlist>
		<title>Misc</title>
			<listitem><para><link linkend="intro-sidebar-format">Formatting string for mailbox</link></para></listitem>
			<listitem><para><link linkend="sidebar-next-new-wrap">Wraparound searching</link></para></listitem>
			<listitem><para><link linkend="intro-sidebar-abbrev">Flexible mailbox abbreviations</link></para></listitem>
			<listitem><para>Support for Unicode mailbox names (utf-8)</para></listitem>
		</itemizedlist>
	</sect3>
	<sect3 id="intro-sidebar-display">
		<title>Display</title>
		<para>
			Everything about the Sidebar can be configured.
		</para>
		<itemizedlist>
			<title>For a quick reference:</title>
			<listitem><para><link linkend="sidebar-variables">Sidebar variables to set</link> </para></listitem>
			<listitem><para><link linkend="sidebar-colors">Sidebar colors to apply</link></para></listitem>
			<listitem><para><link linkend="sidebar-sort">Sidebar sort methods</link></para></listitem>
		</itemizedlist>
		<sect4 id="intro-sidebar-basics">
			<title>Sidebar Basics</title>
			<para>
				The most important variable is <literal>$sidebar_visible</literal>.
				You can set this in your <quote>muttrc</quote>, or bind a key to the
				function <literal>&lt;sidebar-toggle-visible&gt;</literal>.
			</para>
<screen>
set sidebar_visible                         <emphasis role="comment"># Make the Sidebar visible by default</emphasis>
bind index,pager B sidebar-toggle-visible   <emphasis role="comment"># Use 'B' to switch the Sidebar on and off</emphasis>
</screen>
			<para>
				Next, decide how wide you want the Sidebar to be.  25
				characters might be enough for the mailbox name and some numbers.
		Remember, you can hide/show the Sidebar at the press of button.
		</para>
		<para>
		Finally, you might want to change the divider character.
		By default, Sidebar draws an ASCII line between it and the Index panel
				If your terminal supports it, you can use a Unicode line-drawing character.
			</para>
<screen>
set sidebar_width = 25                  <emphasis role="comment"># Plenty of space</emphasis>
set sidebar_divider_char = '│'          <emphasis role="comment"># Pretty line-drawing character</emphasis>
</screen>
		</sect4>
		<sect4 id="intro-sidebar-format">
			<title>Sidebar Format String</title>
			<para>
				<literal>$sidebar_format</literal> allows you to customize the Sidebar display.
				For an introduction, read <link linkend="index-format">format strings</link>
				including the section about <link linkend="formatstrings-conditionals">conditionals</link>.
			</para>
			<para>
				The default value is <literal>%B%?F? [%F]?%* %?N?%N/?%S</literal>
			</para>
			<itemizedlist>
				<title>Which breaks down as:</title>
				<listitem><para><literal>%B</literal> - Mailbox name</para></listitem>
				<listitem><para><literal>%?F? [%F]?</literal> - If flagged emails <literal>[%F]</literal>, otherwise nothing</para></listitem>
				<listitem><para><literal>%* </literal> - Pad with spaces</para></listitem>
				<listitem><para><literal>%?N?%N/?</literal> - If new emails <literal>%N/</literal>, otherwise nothing</para></listitem>
				<listitem><para><literal>%S</literal> - Total number of emails</para></listitem>
			</itemizedlist>
			<table>
				<title>sidebar_format</title>
				<tgroup cols="3">
					<thead>
						<row>
							<entry>Format</entry>
							<entry>Notes</entry>
							<entry>Description</entry>
						</row>
					</thead>
					<tbody>
						<row>
							<entry>%B</entry>
							<entry></entry>
							<entry>Name of the mailbox</entry>
						</row>
						<row>
							<entry>%S</entry>
							<entry>*</entry>
							<entry>Size of mailbox (total number of messages)</entry>
						</row>
						<row>
							<entry>%N</entry>
							<entry>*</entry>
							<entry>Number of New messages in the mailbox</entry>
						</row>
						<row>
							<entry>%F</entry>
							<entry>*</entry>
							<entry>Number of Flagged messages in the mailbox</entry>
						</row>
						<row>
							<entry>%!</entry>
							<entry></entry>
							<entry>
								<quote>!</quote>: one flagged message;
								<quote>!!</quote>: two flagged messages;
								<quote>n!</quote>: n flagged messages (for n &gt; 2).
								Otherwise prints nothing.
							</entry>
						</row>
						<row>
							<entry>%d</entry>
							<entry>* ‡</entry>
							<entry>Number of deleted messages</entry>
						</row>
						<row>
							<entry>%L</entry>
							<entry>* ‡</entry>
							<entry>Number of messages after limiting</entry>
						</row>
						<row>
							<entry>%t</entry>
							<entry>* ‡</entry>
							<entry>Number of tagged messages</entry>
						</row>
						<row>
							<entry>%&gt;X</entry>
							<entry></entry>
							<entry>Right justify the rest of the string and pad with <quote>X</quote></entry>
						</row>
						<row>
							<entry>%|X</entry>
							<entry></entry>
							<entry>Pad to the end of the line with
							<quote>X</quote></entry>
						</row>
						<row>
							<entry>%*X</entry>
							<entry></entry>
							<entry>Soft-fill with character <quote>X</quote>as pad</entry>
						</row>
					</tbody>
				</tgroup>
			</table>
			<para>
			* = Can be optionally printed if nonzero
			</para>
			<para>
			‡ = Only applicable to the current folder
			</para>
			<para>
				Here are some examples.
				They show the number of (F)lagged, (N)ew and (S)ize.
			</para>
			<table>
				<title>sidebar_format</title>
				<tgroup cols="2">
					<thead>
						<row>
							<entry>Format</entry>
							<entry>Example</entry>
						</row>
					</thead>
					<tbody>
						<row>
							<entry><literal>%B%?F? [%F]?%* %?N?%N/?%S</literal></entry>
							<entry><screen>mailbox [F]            N/S</screen></entry>
						</row>
						<row>
							<entry><literal>%B%* %F:%N:%S</literal></entry>
							<entry><screen>mailbox              F:N:S</screen></entry>
						</row>
						<row>
							<entry><literal>%B %?N?(%N)?%* %S</literal></entry>
							<entry><screen>mailbox (N)              S</screen></entry>
						</row>
						<row>
							<entry><literal>%B%* ?F?%F/?%N</literal></entry>
							<entry><screen>mailbox                F/S</screen></entry>
						</row>
					</tbody>
				</tgroup>
			</table>
		</sect4>
		<sect4 id="intro-sidebar-abbrev">
			<title>Abbreviating Mailbox Names</title>
			<para>
				<literal>$sidebar_delim_chars</literal> tells Sidebar
				how to split up mailbox paths.  For local directories
				use <quote>/</quote>; for IMAP folders use <quote>.</quote>
			</para>
			<sect5 id="intro-sidebar-abbrev-ex1">
				<title>Example 1</title>
				<para>
					This example works well if your mailboxes have unique names
					after the last separator.
				</para>
				<para>
					Add some mailboxes of diffent depths.
				</para>
<screen>
set folder="~/mail"
mailboxes =fruit/apple          =fruit/banana          =fruit/cherry
mailboxes =water/sea/sicily     =water/sea/archipelago =water/sea/sibuyan
mailboxes =water/ocean/atlantic =water/ocean/pacific   =water/ocean/arctic
</screen>
				<para>
					Shorten the names:
				</para>
<screen>
set sidebar_short_path                  <emphasis role="comment"># Shorten mailbox names</emphasis>
set sidebar_delim_chars="/"             <emphasis role="comment"># Delete everything up to the last / character</emphasis>
</screen>
				<para>
					The screenshot below shows what the Sidebar would look like
					before and after shortening.
				</para>
<screen>
|fruit/apple                            |apple
|fruit/banana                           |banana
|fruit/cherry                           |cherry
|water/sea/sicily                       |sicily
|water/sea/archipelago                  |archipelago
|water/sea/sibuyan                      |sibuyan
|water/ocean/atlantic                   |atlantic
|water/ocean/pacific                    |pacific
|water/ocean/arctic                     |arctic
</screen>
			</sect5>
			<sect5 id="intro-sidebar-abbrev-ex2">
				<title>Example 2</title>
				<para>
					This example works well if you have lots of mailboxes which are arranged
					in a tree.
				</para>
				<para>
					Add some mailboxes of diffent depths.
				</para>
<screen>
set folder="~/mail"
mailboxes =fruit
mailboxes =fruit/apple =fruit/banana =fruit/cherry
mailboxes =water
mailboxes =water/sea
mailboxes =water/sea/sicily =water/sea/archipelago =water/sea/sibuyan
mailboxes =water/ocean
mailboxes =water/ocean/atlantic =water/ocean/pacific =water/ocean/arctic
</screen>
				<para>
					Shorten the names:
				</para>
<screen>
set sidebar_short_path                  <emphasis role="comment"># Shorten mailbox names</emphasis>
set sidebar_delim_chars="/"             <emphasis role="comment"># Delete everything up to the last / character</emphasis>
set sidebar_folder_indent               <emphasis role="comment"># Indent folders whose names we've shortened</emphasis>
set sidebar_indent_string="  "          <emphasis role="comment"># Indent with two spaces</emphasis>
</screen>
				<para>
					The screenshot below shows what the Sidebar would look like
					before and after shortening.
				</para>
<screen>
|fruit                                  |fruit
|fruit/apple                            |  apple
|fruit/banana                           |  banana
|fruit/cherry                           |  cherry
|water                                  |water
|water/sea                              |  sea
|water/sea/sicily                       |    sicily
|water/sea/archipelago                  |    archipelago
|water/sea/sibuyan                      |    sibuyan
|water/ocean                            |  ocean
|water/ocean/atlantic                   |    atlantic
|water/ocean/pacific                    |    pacific
|water/ocean/arctic                     |    arctic
</screen>
				<para>
					Sometimes, it will be necessary to add mailboxes, that you
					don't use, to fill in part of the tree.	 This will trade
					vertical space for horizonal space (but it looks good).
				</para>
			</sect5>
		</sect4>
		<sect4 id="intro-sidebar-limit">
			<title>Limiting the Number of Mailboxes</title>
			<para>
				If you have a lot of mailboxes, sometimes it can be useful to hide
				the ones you aren't using.	<literal>$sidebar_new_mail_only</literal>
				tells Sidebar to only show mailboxes that contain new, or flagged, email.
			</para>
			<para>
				If you want some mailboxes to be always visible, then use the
				<literal>sidebar_whitelist</literal> command.  It takes a list of
				mailboxes as parameters.
			</para>
<screen>
set sidebar_new_mail_only               <emphasis role="comment"># Only mailboxes with new/flagged email</emphasis>
sidebar_whitelist fruit fruit/apple     <emphasis role="comment"># Always display these two mailboxes</emphasis>
</screen>
		</sect4>
	</sect3>
	<sect3 id="intro-sidebar-colors">
		<title>Colors</title>
		<para>
			Here is a sample color scheme:
		</para>
<screen>
color sidebar_indicator default color17         <emphasis role="comment"># Dark blue background</emphasis>
color sidebar_highlight white   color238        <emphasis role="comment"># Grey background</emphasis>
color sidebar_spoolfile yellow  default         <emphasis role="comment"># Yellow</emphasis>
color sidebar_new       green   default         <emphasis role="comment"># Green</emphasis>
color sidebar_flagged   red     default         <emphasis role="comment"># Red</emphasis>
color sidebar_divider   color8  default         <emphasis role="comment"># Dark grey</emphasis>
</screen>
		<para>
			There is a priority order when coloring Sidebar mailboxes.
			e.g.  If a mailbox has new mail it will have the
			<literal>sidebar_new</literal> color, even if it also contains
			flagged mails.
		</para>
		<table id="table-intro-sidebar-colors">
			<title>Sidebar Color Priority</title>
			<tgroup cols="3">
				<thead>
					<row>
						<entry>Priority</entry>
						<entry>Color</entry>
						<entry>Description</entry>
					</row>
				</thead>
				<tbody>
					<row>
						<entry>Highest</entry>
						<entry><literal>sidebar_indicator</literal></entry>
						<entry>Mailbox is open</entry>
					</row>
					<row>
						<entry></entry>
						<entry><literal>sidebar_highlight</literal></entry>
						<entry>Mailbox is highlighed</entry>
					</row>
					<row>
						<entry></entry>
						<entry><literal>sidebar_spoolfile</literal></entry>
						<entry>Mailbox is the spoolfile (receives incoming mail)</entry>
					</row>
					<row>
						<entry></entry>
						<entry><literal>sidebar_new</literal></entry>
						<entry>Mailbox contains new mail</entry>
					</row>
					<row>
						<entry></entry>
						<entry><literal>sidebar_flagged</literal></entry>
						<entry>Mailbox contains flagged mail</entry>
					</row>
					<row>
						<entry>Lowest</entry>
						<entry>(None)</entry>
						<entry>Mailbox does not match above</entry>
					</row>
				</tbody>
			</tgroup>
		</table>
	</sect3>
	<sect3 id="intro-sidebar-bugfixes">
		<title>Bug-fixes</title>
		<para>
			If you haven't used Sidebar before, you can ignore this section.
		</para>
		<para>
			These bugs have been fixed since the previous Sidebar release: 2015-11-11.
		</para>
		<itemizedlist>
			<listitem><para>Fix bug when starting in compose mode</para></listitem>
			<listitem><para>Fix bug with empty sidebar_divider_char string</para></listitem>
			<listitem><para>Fix bug with header wrapping</para></listitem>
			<listitem><para>Correctly handle utf8 character sequences</para></listitem>
			<listitem><para>Fix a bug in mh_buffy_update</para></listitem>
			<listitem><para>Fix refresh -- time overflowed short</para></listitem>
			<listitem><para>Protect against empty format strings</para></listitem>
			<listitem><para>Limit Sidebar width to COLS</para></listitem>
			<listitem><para>Handle unmailboxes * safely</para></listitem>
			<listitem><para>Refresh Sidebar after timeout</para></listitem>
		</itemizedlist>
	</sect3>
	<sect3 id="intro-sidebar-config-changes">
		<title>Config Changes</title>
		<para>
			If you haven't used Sidebar before, you can ignore this section.
		</para>
		<para>
			Some of the Sidebar config has been changed to make its meaning clearer.
			These changes have been made since the previous Sidebar release: 2015-11-11.
		</para>
		<table id="table-intro-sidebar-config-changes">
			<title>Config Changes</title>
			<tgroup cols="2">
				<thead>
					<row>
						<entry>Old Name</entry>
						<entry>New Name</entry>
					</row>
				</thead>
				<tbody>
					<row>
						<entry><literal>$sidebar_delim</literal></entry>
						<entry><literal>$sidebar_divider_char</literal></entry>
					</row>
					<row>
						<entry><literal>$sidebar_folderindent</literal></entry>
						<entry><literal>$sidebar_folder_indent</literal></entry>
					</row>
					<row>
						<entry><literal>$sidebar_indentstr</literal></entry>
						<entry><literal>$sidebar_indent_string</literal></entry>
					</row>
					<row>
						<entry><literal>$sidebar_newmail_only</literal></entry>
						<entry><literal>$sidebar_new_mail_only</literal></entry>
					</row>
					<row>
						<entry><literal>$sidebar_refresh</literal></entry>
						<entry><literal>$sidebar_refresh_time</literal></entry>
					</row>
					<row>
						<entry><literal>$sidebar_shortpath</literal></entry>
						<entry><literal>$sidebar_short_path</literal></entry>
					</row>
					<row>
						<entry><literal>$sidebar_sort</literal></entry>
						<entry><literal>$sidebar_sort_method</literal></entry>
					</row>
					<row>
						<entry><literal>&lt;sidebar-scroll-down&gt;</literal></entry>
						<entry><literal>&lt;sidebar-page-down&gt;</literal></entry>
					</row>
					<row>
						<entry><literal>&lt;sidebar-scroll-up&gt;</literal></entry>
						<entry><literal>&lt;sidebar-page-up&gt;</literal></entry>
					</row>
				</tbody>
			</tgroup>
		</table>
	</sect3>
</sect2>

<sect2 id="intro-help">
<title>Help</title>

<para>
The help screen is meant to offer a quick help to the user. It lists the
current configuration of key bindings and their associated commands
including a short description, and currently unbound functions that
still need to be associated with a key binding (or alternatively, they
can be called via the Mutt command prompt).
</para>

</sect2>

<sect2 id="intro-compose">
<title>Compose Menu</title>

<para>
The compose menu features a split screen containing the information
which really matter before actually sending a message by mail: who gets
the message as what (recipients and who gets what kind of
copy). Additionally, users may set security options like deciding
whether to sign, encrypt or sign and encrypt a message with/for what
keys. Also, it's used to attach messages, to re-edit any attachment
including the message itself.
</para>

</sect2>

<sect2 id="intro-alias">
<title>Alias Menu</title>

<para>
The alias menu is used to help users finding the recipients of
messages. For users who need to contact many people, there's no need to
remember addresses or names completely because it allows for searching,
too. The alias mechanism and thus the alias menu also features grouping
several addresses by a shorter nickname, the actual alias, so that users
don't have to select each single recipient manually.
</para>

</sect2>

<sect2 id="intro-attach">
<title>Attachment Menu</title>

<para>
As will be later discussed in detail, Mutt features a good and stable
MIME implementation, that is, it supports sending and receiving messages
of arbitrary MIME types. The attachment menu displays a message's
structure in detail: what content parts are attached to which parent
part (which gives a true tree structure), which type is of what type and
what size.  Single parts may saved, deleted or modified to offer great
and easy access to message's internals.
</para>

</sect2>

</sect1>

<sect1 id="menus">
<title>Moving Around in Menus</title>

<para>
The most important navigation keys common to line- or entry-based menus
are shown in <xref linkend="tab-keys-nav-line"/> and in <xref
linkend="tab-keys-nav-page"/> for page-based menus.
</para>

<table id="tab-keys-nav-line">
<title>Most common navigation keys in entry-based menus</title>
<tgroup cols="3">
<thead>
<row><entry>Key</entry><entry>Function</entry><entry>Description</entry></row>
</thead>
<tbody>
<row><entry>j or &lt;Down&gt;</entry><entry><literal>&lt;next-entry&gt;</literal></entry><entry>move to the next entry</entry></row>
<row><entry>k or &lt;Up&gt;</entry><entry><literal>&lt;previous-entry&gt;</literal></entry><entry>move to the previous entry</entry></row>
<row><entry>z or &lt;PageDn&gt;</entry><entry><literal>&lt;page-down&gt;</literal></entry><entry>go to the next page</entry></row>
<row><entry>Z or &lt;PageUp&gt;</entry><entry><literal>&lt;page-up&gt;</literal></entry><entry>go to the previous page</entry></row>
<row><entry>= or &lt;Home&gt;</entry><entry><literal>&lt;first-entry&gt;</literal></entry><entry>jump to the first entry</entry></row>
<row><entry>* or &lt;End&gt;</entry><entry><literal>&lt;last-entry&gt;</literal></entry><entry>jump to the last entry</entry></row>
<row><entry>q</entry><entry><literal>&lt;quit&gt;</literal></entry><entry>exit the current menu</entry></row>
<row><entry>?</entry><entry><literal>&lt;help&gt;</literal></entry><entry>list all keybindings for the current menu</entry></row>
</tbody>
</tgroup>
</table>

<table id="tab-keys-nav-page">
<title>Most common navigation keys in page-based menus</title>
<tgroup cols="3">
<thead>
<row><entry>Key</entry><entry>Function</entry><entry>Description</entry></row>
</thead>
<tbody>
<row><entry>J or &lt;Return&gt;</entry><entry><literal>&lt;next-line&gt;</literal></entry><entry>scroll down one line</entry></row>
<row><entry>&lt;Backspace&gt;</entry><entry><literal>&lt;previous-line&gt;</literal></entry><entry>scroll up one line</entry></row>
<row><entry>K, &lt;Space&gt; or &lt;PageDn&gt;</entry><entry><literal>&lt;next-page&gt;</literal></entry><entry>move to the next page</entry></row>
<row><entry>- or &lt;PageUp&gt;</entry><entry><literal>&lt;previous-page&gt;</literal></entry><entry>move the previous page</entry></row>
<row><entry>&lt;Home&gt;</entry><entry><literal>&lt;top&gt;</literal></entry><entry>move to the top</entry></row>
<row><entry>&lt;End&gt;</entry><entry><literal>&lt;bottom&gt;</literal></entry><entry>move to the bottom</entry></row>
</tbody>
</tgroup>
</table>

</sect1>

<sect1 id="editing">
<title>Editing Input Fields</title>

<sect2 id="editing-intro">
<title>Introduction</title>

<para>
Mutt has a built-in line editor for inputting text, e.g. email addresses
or filenames. The keys used to manipulate text input are very similar to
those of Emacs. See <xref linkend="tab-keys-editor"/> for a full
reference of available functions, their default key bindings, and short
descriptions.
</para>

<table id="tab-keys-editor">
<title>Most common line editor keys</title>
<tgroup cols="3">
<thead>
<row><entry>Key</entry><entry>Function</entry><entry>Description</entry></row>
</thead>
<tbody>
<row><entry>^A or &lt;Home&gt;</entry><entry><literal>&lt;bol&gt;</literal></entry><entry>move to the start of the line</entry></row>
<row><entry>^B or &lt;Left&gt;</entry><entry><literal>&lt;backward-char&gt;</literal></entry><entry>move back one char</entry></row>
<row><entry>Esc B</entry><entry><literal>&lt;backward-word&gt;</literal></entry><entry>move back one word</entry></row>
<row><entry>^D or &lt;Delete&gt;</entry><entry><literal>&lt;delete-char&gt;</literal></entry><entry>delete the char under the cursor</entry></row>
<row><entry>^E or &lt;End&gt;</entry><entry><literal>&lt;eol&gt;</literal></entry><entry>move to the end of the line</entry></row>
<row><entry>^F or &lt;Right&gt;</entry><entry><literal>&lt;forward-char&gt;</literal></entry><entry>move forward one char</entry></row>
<row><entry>Esc F</entry><entry><literal>&lt;forward-word&gt;</literal></entry><entry>move forward one word</entry></row>
<row><entry>&lt;Tab&gt;</entry><entry><literal>&lt;complete&gt;</literal></entry><entry>complete filename, alias, or label</entry></row>
<row><entry>^T</entry><entry><literal>&lt;complete-query&gt;</literal></entry><entry>complete address with query</entry></row>
<row><entry>^K</entry><entry><literal>&lt;kill-eol&gt;</literal></entry><entry>delete to the end of the line</entry></row>
<row><entry>Esc d</entry><entry><literal>&lt;kill-eow&gt;</literal></entry><entry>delete to the end of the word</entry></row>
<row><entry>^W</entry><entry><literal>&lt;kill-word&gt;</literal></entry><entry>kill the word in front of the cursor</entry></row>
<row><entry>^U</entry><entry><literal>&lt;kill-line&gt;</literal></entry><entry>delete entire line</entry></row>
<row><entry>^V</entry><entry><literal>&lt;quote-char&gt;</literal></entry><entry>quote the next typed key</entry></row>
<row><entry>&lt;Up&gt;</entry><entry><literal>&lt;history-up&gt;</literal></entry><entry>recall previous string from history</entry></row>
<row><entry>&lt;Down&gt;</entry><entry><literal>&lt;history-down&gt;</literal></entry><entry>recall next string from history</entry></row>
<row><entry>&lt;BackSpace&gt;</entry><entry><literal>&lt;backspace&gt;</literal></entry><entry>kill the char in front of the cursor</entry></row>
<row><entry>Esc u</entry><entry><literal>&lt;upcase-word&gt;</literal></entry><entry>convert word to upper case</entry></row>
<row><entry>Esc l</entry><entry><literal>&lt;downcase-word&gt;</literal></entry><entry>convert word to lower case</entry></row>
<row><entry>Esc c</entry><entry><literal>&lt;capitalize-word&gt;</literal></entry><entry>capitalize the word</entry></row>
<row><entry>^G</entry><entry>n/a</entry><entry>abort</entry></row>
<row><entry>&lt;Return&gt;</entry><entry>n/a</entry><entry>finish editing</entry></row>
</tbody>
</tgroup>
</table>

<para>
You can remap the <emphasis>editor</emphasis> functions using the <link
linkend="bind"><command>bind</command></link> command.  For example, to
make the &lt;Delete&gt; key delete the character in front of the cursor
rather than under, you could use:
</para>

<screen>
bind editor &lt;delete&gt; backspace
</screen>

</sect2>

<sect2 id="editing-history">
<title>History</title>

<para>
Mutt maintains a history for the built-in editor.  The number of items
is controlled by the <link linkend="history">$history</link> variable
and can be made persistent using an external file specified using <link
linkend="history-file">$history_file</link>.  You may cycle through them
at an editor prompt by using the <literal>&lt;history-up&gt;</literal>
and/or <literal>&lt;history-down&gt;</literal> commands.  Mutt will
remember the currently entered text as you cycle through history, and
will wrap around to the initial entry line.
</para>

<para>
Mutt maintains several distinct history lists, one for each of the
following categories:
</para>

<itemizedlist>
<listitem><para><literal>.muttrc</literal> commands</para></listitem>
<listitem><para>addresses and aliases</para></listitem>
<listitem><para>shell commands</para></listitem>
<listitem><para>filenames</para></listitem>
<listitem><para>patterns</para></listitem>
<listitem><para>everything else</para></listitem>
</itemizedlist>

<para>
Mutt automatically filters out consecutively repeated items from the
history. It also mimics the behavior of some shells by ignoring items
starting with a space. The latter feature can be useful in macros to not
clobber the history's valuable entries with unwanted entries.
</para>

</sect2>

</sect1>

<sect1 id="reading">
<title>Reading Mail</title>

<para>
Similar to many other mail clients, there are two modes in which mail is
read in Mutt.  The first is a list of messages in the mailbox, which is
called the <quote>index</quote> menu in Mutt.  The second mode is the
display of the message contents.  This is called the
<quote>pager.</quote>
</para>

<para>
The next few sections describe the functions provided in each of these
modes.
</para>

<sect2 id="index-menu">
<title>The Message Index</title>

<para>
Common keys used to navigate through and manage messages in the index
are shown in <xref linkend="tab-key-index"/>. How messages are presented
in the index menu can be customized using the <link
linkend="index-format">$index_format</link> variable.
</para>

<table id="tab-key-index">
<title>Most common message index keys</title>
<tgroup cols="2">
<thead>
<row><entry>Key</entry><entry>Description</entry></row>
</thead>
<tbody>
<row><entry>c</entry><entry>change to a different mailbox</entry></row>
<row><entry>Esc c</entry><entry>change to a folder in read-only mode</entry></row>
<row><entry>C</entry><entry>copy the current message to another mailbox</entry></row>
<row><entry>Esc C</entry><entry>decode a message and copy it to a folder</entry></row>
<row><entry>Esc s</entry><entry>decode a message and save it to a folder</entry></row>
<row><entry>D</entry><entry>delete messages matching a pattern</entry></row>
<row><entry>d</entry><entry>delete the current message</entry></row>
<row><entry>F</entry><entry>mark as important</entry></row>
<row><entry>l</entry><entry>show messages matching a pattern</entry></row>
<row><entry>N</entry><entry>mark message as new</entry></row>
<row><entry>o</entry><entry>change the current sort method</entry></row>
<row><entry>O</entry><entry>reverse sort the mailbox</entry></row>
<row><entry>q</entry><entry>save changes and exit</entry></row>
<row><entry>s</entry><entry>save-message</entry></row>
<row><entry>T</entry><entry>tag messages matching a pattern</entry></row>
<row><entry>t</entry><entry>toggle the tag on a message</entry></row>
<row><entry>Esc t</entry><entry>toggle tag on entire message thread</entry></row>
<row><entry>U</entry><entry>undelete messages matching a pattern</entry></row>
<row><entry>u</entry><entry>undelete-message</entry></row>
<row><entry>v</entry><entry>view-attachments</entry></row>
<row><entry>x</entry><entry>abort changes and exit</entry></row>
<row><entry>&lt;Return&gt;</entry><entry>display-message</entry></row>
<row><entry>&lt;Tab&gt;</entry><entry>jump to the next new or unread message</entry></row>
<row><entry>@</entry><entry>show the author's full e-mail address</entry></row>
<row><entry>$</entry><entry>save changes to mailbox</entry></row>
<row><entry>/</entry><entry>search</entry></row>
<row><entry>Esc /</entry><entry>search-reverse</entry></row>
<row><entry>^L</entry><entry>clear and redraw the screen</entry></row>
<row><entry>^T</entry><entry>untag messages matching a pattern</entry></row>
</tbody>
</tgroup>
</table>

<para>
In addition to who sent the message and the subject, a short summary of
the disposition of each message is printed beside the message number.
Zero or more of the <quote>flags</quote> in <xref
linkend="tab-msg-status-flags"/> may appear, some of which can be turned
on or off using these functions: <literal>&lt;set-flag&gt;</literal> and
<literal>&lt;clear-flag&gt;</literal> bound by default to
<quote>w</quote> and <quote>W</quote> respectively.
</para>

<para>
Furthermore, the flags in <xref linkend="tab-msg-recip-flags"/> reflect
who the message is addressed to. They can be customized with the <link
linkend="to-chars">$to_chars</link> variable.
</para>

<table id="tab-msg-status-flags">
<title>Message status flags</title>
<tgroup cols="2">
<thead>
<row><entry>Flag</entry><entry>Description</entry></row>
</thead>
<tbody>
<row><entry>D</entry><entry>message is deleted (is marked for deletion)</entry></row>
<row><entry>d</entry><entry>message has attachments marked for deletion</entry></row>
<row><entry>K</entry><entry>contains a PGP public key</entry></row>
<row><entry>N</entry><entry>message is new</entry></row>
<row><entry>O</entry><entry>message is old</entry></row>
<row><entry>P</entry><entry>message is PGP encrypted</entry></row>
<row><entry>r</entry><entry>message has been replied to</entry></row>
<row><entry>S</entry><entry>message is signed, and the signature is successfully verified</entry></row>
<row><entry>s</entry><entry>message is signed</entry></row>
<row><entry>!</entry><entry>message is flagged</entry></row>
<row><entry>*</entry><entry>message is tagged</entry></row>
<row><entry>n</entry><entry>thread contains new messages (only if collapsed)</entry></row>
<row><entry>o</entry><entry>thread contains old messages (only if collapsed)</entry></row>
</tbody>
</tgroup>
</table>

<table id="tab-msg-recip-flags">
<title>Message recipient flags</title>
<tgroup cols="2">
<thead>
<row><entry>Flag</entry><entry>Description</entry></row>
</thead>
<tbody>
<row><entry>+</entry><entry>message is to you and you only</entry></row>
<row><entry>T</entry><entry>message is to you, but also to or CC'ed to others</entry></row>
<row><entry>C</entry><entry>message is CC'ed to you</entry></row>
<row><entry>F</entry><entry>message is from you</entry></row>
<row><entry>L</entry><entry>message is sent to a subscribed mailing list</entry></row>
</tbody>
</tgroup>
</table>

</sect2>

<sect2 id="pager-menu">
<title>The Pager</title>

<para>
By default, Mutt uses its built-in pager to display the contents of
messages (an external pager such as <literal>less(1)</literal> can be
configured, see <link linkend="pager">$pager</link> variable).  The
pager is very similar to the Unix program <literal>less(1)</literal>
though not nearly as featureful.
</para>

<table id="tab-key-pager">
<title>Most common pager keys</title>
<tgroup cols="2">
<thead>
<row><entry>Key</entry><entry>Description</entry></row>
</thead>
<tbody>
<row><entry>&lt;Return&gt;</entry><entry>go down one line</entry></row>
<row><entry>&lt;Space&gt;</entry><entry>display the next page (or next message if at the end of a message)</entry></row>
<row><entry>-</entry><entry>go back to the previous page</entry></row>
<row><entry>n</entry><entry>search for next match</entry></row>
<row><entry>S</entry><entry>skip beyond quoted text</entry></row>
<row><entry>T</entry><entry>toggle display of quoted text</entry></row>
<row><entry>?</entry><entry>show keybindings</entry></row>
<row><entry>/</entry><entry>regular expression search</entry></row>
<row><entry>Esc /</entry><entry>backward regular expression search</entry></row>
<row><entry>\</entry><entry>toggle highlighting of search matches</entry></row>
<row><entry>^</entry><entry>jump to the top of the message</entry></row>
</tbody>
</tgroup>
</table>

<para>
In addition to key bindings in <xref linkend="tab-key-pager"/>, many of
the functions from the index menu are also available in the pager, such
as <literal>&lt;delete-message&gt;</literal> or
<literal>&lt;copy-message&gt;</literal> (this is one advantage over
using an external pager to view messages).
</para>

<para>
Also, the internal pager supports a couple other advanced features. For
one, it will accept and translate the <quote>standard</quote> nroff
sequences for bold and underline. These sequences are a series of either
the letter, backspace (<quote>^H</quote>), the letter again for bold or
the letter, backspace, <quote>_</quote> for denoting underline. Mutt
will attempt to display these in bold and underline respectively if your
terminal supports them. If not, you can use the bold and underline <link
linkend="color">color</link> objects to specify a
<command>color</command> or mono attribute for them.
</para>

<para>
Additionally, the internal pager supports the ANSI escape sequences for
character attributes.  Mutt translates them into the correct color and
character settings.  The sequences Mutt supports are:
</para>

<screen>
\e[<emphasis>Ps</emphasis>;<emphasis>Ps</emphasis>;..<emphasis>Ps</emphasis>;m
</screen>

<para>
where <emphasis>Ps</emphasis> can be one of the codes shown in <xref
linkend="tab-ansi-esc"/>.
</para>

<table id="tab-ansi-esc">
<title>ANSI escape sequences</title>
<tgroup cols="2">
<thead>
<row><entry>Escape code</entry><entry>Description</entry></row>
</thead>
<tbody>
<row><entry>0</entry><entry>All attributes off</entry></row>
<row><entry>1</entry><entry>Bold on</entry></row>
<row><entry>4</entry><entry>Underline on</entry></row>
<row><entry>5</entry><entry>Blink on</entry></row>
<row><entry>7</entry><entry>Reverse video on</entry></row>
<row><entry>3<emphasis>&lt;color&gt;</emphasis></entry><entry>Foreground color is <emphasis>&lt;color&gt;</emphasis> (see <xref linkend="tab-color"/>)</entry></row>
<row><entry>4<emphasis>&lt;color&gt;</emphasis></entry><entry>Background color is <emphasis>&lt;color&gt;</emphasis> (see <xref linkend="tab-color"/>)</entry></row>
</tbody>
</tgroup>
</table>

<table id="tab-color">
<title>Color sequences</title>
<tgroup cols="2">
<thead>
<row><entry>Color code</entry><entry>Color</entry></row>
</thead>
<tbody>
<row><entry>0</entry><entry>Black</entry></row>
<row><entry>1</entry><entry>Red</entry></row>
<row><entry>2</entry><entry>Green</entry></row>
<row><entry>3</entry><entry>Yellow</entry></row>
<row><entry>4</entry><entry>Blue</entry></row>
<row><entry>5</entry><entry>Magenta</entry></row>
<row><entry>6</entry><entry>Cyan</entry></row>
<row><entry>7</entry><entry>White</entry></row>
</tbody>
</tgroup>
</table>

<para>
Mutt uses these attributes for handling <literal>text/enriched</literal>
messages, and they can also be used by an external <link
linkend="auto-view">autoview</link> script for highlighting purposes.
</para>

<note>
<para>
If you change the colors for your display, for example by changing the
color associated with color2 for your xterm, then that color will be
used instead of green.
</para>
</note>

<note>
<para>
Note that the search commands in the pager take regular expressions,
which are not quite the same as the more complex <link
linkend="patterns">patterns</link> used by the search command in the
index. This is because patterns are used to select messages by criteria
whereas the pager already displays a selected message.
</para>
</note>

</sect2>

<sect2 id="threads">
<title>Threaded Mode</title>

<para>
So-called <quote>threads</quote> provide a hierarchy of messages where
replies are linked to their parent message(s). This organizational form
is extremely useful in mailing lists where different parts of the
discussion diverge. Mutt displays threads as a tree structure.
</para>

<para>
In Mutt, when a mailbox is <link linkend="sort">sorted</link>
by <emphasis>threads</emphasis>, there are a few additional functions
available in the <emphasis>index</emphasis>
and <emphasis>pager</emphasis> modes as shown in
<xref linkend="tab-key-threads"/>.
</para>

<table id="tab-key-threads">
<title>Most common thread mode keys</title>
<tgroup cols="3">
<thead>
<row><entry>Key</entry><entry>Function</entry><entry>Description</entry></row>
</thead>
<tbody>
<row><entry>^D</entry><entry><literal>&lt;delete-thread&gt;</literal></entry><entry>delete all messages in the current thread</entry></row>
<row><entry>^U</entry><entry><literal>&lt;undelete-thread&gt;</literal></entry><entry>undelete all messages in the current thread</entry></row>
<row><entry>^N</entry><entry><literal>&lt;next-thread&gt;</literal></entry><entry>jump to the start of the next thread</entry></row>
<row><entry>^P</entry><entry><literal>&lt;previous-thread&gt;</literal></entry><entry>jump to the start of the previous thread</entry></row>
<row><entry>^R</entry><entry><literal>&lt;read-thread&gt;</literal></entry><entry>mark the current thread as read</entry></row>
<row><entry>Esc d</entry><entry><literal>&lt;delete-subthread&gt;</literal></entry><entry>delete all messages in the current subthread</entry></row>
<row><entry>Esc u</entry><entry><literal>&lt;undelete-subthread&gt;</literal></entry><entry>undelete all messages in the current subthread</entry></row>
<row><entry>Esc n</entry><entry><literal>&lt;next-subthread&gt;</literal></entry><entry>jump to the start of the next subthread</entry></row>
<row><entry>Esc p</entry><entry><literal>&lt;previous-subthread&gt;</literal></entry><entry>jump to the start of the previous subthread</entry></row>
<row><entry>Esc r</entry><entry><literal>&lt;read-subthread&gt;</literal></entry><entry>mark the current subthread as read</entry></row>
<row><entry>Esc t</entry><entry><literal>&lt;tag-thread&gt;</literal></entry><entry>toggle the tag on the current thread</entry></row>
<row><entry>Esc v</entry><entry><literal>&lt;collapse-thread&gt;</literal></entry><entry>toggle collapse for the current thread</entry></row>
<row><entry>Esc V</entry><entry><literal>&lt;collapse-all&gt;</literal></entry><entry>toggle collapse for all threads</entry></row>
<row><entry>P</entry><entry><literal>&lt;parent-message&gt;</literal></entry><entry>jump to parent message in thread</entry></row>
</tbody>
</tgroup>
</table>

<para>
Collapsing a thread displays only the first message in the thread and
hides the others. This is useful when threads contain so many messages
that you can only see a handful of threads on the screen. See %M in
<link linkend="index-format">$index_format</link>.  For example, you
could use <quote>%?M?(#%03M)&amp;(%4l)?</quote> in <link
linkend="index-format">$index_format</link> to optionally display the
number of hidden messages if the thread is collapsed. The
<literal>%?&lt;char&gt;?&lt;if-part&gt;&amp;&lt;else-part&gt;?</literal>
syntax is explained in detail in <link
linkend="formatstrings-conditionals">format string conditionals</link>.
</para>

<para>
Technically, every reply should contain a list of its parent messages in
the thread tree, but not all do. In these cases, Mutt groups them by
subject which can be controlled using the <link
linkend="strict-threads">$strict_threads</link> variable.
</para>

</sect2>

<sect2 id="reading-misc">
<title>Miscellaneous Functions</title>

<para>
In addition, the <emphasis>index</emphasis> and
<emphasis>pager</emphasis> menus have these interesting functions:
</para>

<variablelist>

<varlistentry>
<term>
<literal>&lt;create-alias&gt;</literal><anchor id="create-alias"/>
(default: a)
</term>
<listitem>
<para>
Creates a new alias based upon the current message (or prompts for a new
one).  Once editing is complete, an <link
linkend="alias"><command>alias</command></link> command is added to the
file specified by the <link linkend="alias-file">$alias_file</link>
variable for future use
</para>

<note>
<para>
Mutt does not read the <link linkend="alias-file">$alias_file</link>
upon startup so you must explicitly <link
linkend="source"><command>source</command></link> the file.
</para>
</note>
</listitem>
</varlistentry>

<varlistentry>
<term>
<literal>&lt;check-traditional-pgp&gt;</literal><anchor
id="check-traditional-pgp"/> (default: Esc P)
</term>
<listitem>
<para>
This function will search the current message for content signed or
encrypted with PGP the <quote>traditional</quote> way, that is, without
proper MIME tagging.  Technically, this function will temporarily change
the MIME content types of the body parts containing PGP data; this is
similar to the <link
linkend="edit-type"><literal>&lt;edit-type&gt;</literal></link>
function's effect.
</para>
</listitem>
</varlistentry>

<varlistentry>
<term>
<literal>&lt;edit&gt;</literal><anchor id="edit"/> (default: e)
</term>
<listitem>
<para>
This command (available in the index and pager) allows you to edit the
raw current message as it's present in the mail folder.  After you have
finished editing, the changed message will be appended to the current
folder, and the original message will be marked for deletion; if the
message is unchanged it won't be replaced.
</para>
</listitem>
</varlistentry>

<varlistentry>
<term>
<literal>&lt;edit-type&gt;</literal><anchor id="edit-type"/> (default:
^E on the attachment menu, and in the pager and index menus; ^T on the
compose menu)
</term>
<listitem>
<para>
This command is used to temporarily edit an attachment's content type to
fix, for instance, bogus character set parameters.  When invoked from
the index or from the pager, you'll have the opportunity to edit the
top-level attachment's content type.  On the <link
linkend="attach-menu">attachment menu</link>, you can change any
attachment's content type. These changes are not persistent, and get
lost upon changing folders.
</para>

<para>
Note that this command is also available on the <link
linkend="compose-menu">compose menu</link>.  There, it's used to
fine-tune the properties of attachments you are going to send.
</para>
</listitem>
</varlistentry>

<varlistentry>
<term>
<literal>&lt;enter-command&gt;</literal><anchor id="enter-command"/>
(default: <quote>:</quote>)
</term>
<listitem>
<para>
This command is used to execute any command you would normally put in a
configuration file.  A common use is to check the settings of variables,
or in conjunction with <link linkend="macro">macros</link> to change
settings on the fly.
</para>
</listitem>
</varlistentry>

<varlistentry>
<term>
<literal>&lt;extract-keys&gt;</literal><anchor id="extract-keys"/>
(default: ^K)
</term>
<listitem>
<para>
This command extracts PGP public keys from the current or tagged
message(s) and adds them to your PGP public key ring.
</para>
</listitem>
</varlistentry>

<varlistentry>
<term>
<literal>&lt;forget-passphrase&gt;</literal><anchor
id="forget-passphrase"/> (default: ^F)
</term>
<listitem>
<para>
This command wipes the passphrase(s) from memory. It is useful, if you
misspelled the passphrase.
</para>
</listitem>
</varlistentry>

<varlistentry>
<term>
<literal>&lt;list-reply&gt;</literal><anchor id="list-reply"/> (default:
L)
</term>
<listitem>
<para>
Reply to the current or tagged message(s) by extracting any addresses
which match the regular expressions given by the <link
linkend="lists"><command>lists</command> or
<command>subscribe</command></link> commands, but also honor any
<literal>Mail-Followup-To</literal> header(s) if the <link
linkend="honor-followup-to">$honor_followup_to</link> configuration
variable is set.  In addition, the <literal>List-Post</literal> header field is
examined for <literal>mailto:</literal> URLs specifying a mailing list address.
Using this when replying to messages posted to mailing lists helps avoid
duplicate copies being sent to the author of the message you are replying to.
</para>
</listitem>
</varlistentry>

<varlistentry>
<term>
<literal>&lt;pipe-message&gt;</literal><anchor id="pipe-message"/>
(default: |)
</term>
<listitem>
<para>
Asks for an external Unix command and pipes the current or tagged
message(s) to it.  The variables <link
linkend="pipe-decode">$pipe_decode</link>, <link
linkend="pipe-split">$pipe_split</link>, <link
linkend="pipe-sep">$pipe_sep</link> and <link
linkend="wait-key">$wait_key</link> control the exact behavior of this
function.
</para>
</listitem>
</varlistentry>

<varlistentry>
<term>
<literal>&lt;resend-message&gt;</literal><anchor id="resend-message"/>
(default: Esc e)
</term>
<listitem>
<para>
Mutt takes the current message as a template for a new message.  This
function is best described as "recall from arbitrary folders".  It can
conveniently be used to forward MIME messages while preserving the
original mail structure. Note that the amount of headers included here
depends on the value of the <link linkend="weed">$weed</link> variable.
</para>

<para>
This function is also available from the attachment menu. You can use
this to easily resend a message which was included with a bounce message
as a <literal>message/rfc822</literal> body part.
</para>
</listitem>
</varlistentry>

<varlistentry>
<term>
<literal>&lt;shell-escape&gt;</literal><anchor id="shell-escape"/>
(default: !)
</term>
<listitem>
<para>
Asks for an external Unix command and executes it.  The <link
linkend="wait-key">$wait_key</link> can be used to control whether Mutt
will wait for a key to be pressed when the command returns (presumably
to let the user read the output of the command), based on the return
status of the named command. If no command is given, an interactive
shell is executed.
</para>
</listitem>
</varlistentry>

<varlistentry>
<term>
<literal>&lt;toggle-quoted&gt;</literal><anchor id="toggle-quoted"/>
(default: T)
</term>
<listitem>
<para>
The pager uses the <link linkend="quote-regexp">$quote_regexp</link>
variable to detect quoted text when displaying the body of the message.
This function toggles the display of the quoted material in the message.
It is particularly useful when being interested in just the response and
there is a large amount of quoted text in the way.
</para>
</listitem>
</varlistentry>

<varlistentry>
<term>
<literal>&lt;skip-quoted&gt;</literal><anchor id="skip-quoted"/>
(default: S)
</term>
<listitem>
<para>
This function will go to the next line of non-quoted text which comes
after a line of quoted text in the internal pager.
</para>
</listitem>
</varlistentry>

</variablelist>

</sect2>

</sect1>

<sect1 id="sending">
<title>Sending Mail</title>

<sect2 id="sending-intro">
<title>Introduction</title>

<para>
The bindings shown in <xref linkend="tab-key-send"/> are available in
the <emphasis>index</emphasis> and <emphasis>pager</emphasis> to start a
new message.
</para>

<table id="tab-key-send">
<title>Most common mail sending keys</title>
<tgroup cols="3">
<thead>
<row><entry>Key</entry><entry>Function</entry><entry>Description</entry></row>
</thead>
<tbody>
<row><entry>m</entry><entry><literal>&lt;compose&gt;</literal></entry><entry>compose a new message</entry></row>
<row><entry>r</entry><entry><literal>&lt;reply&gt;</literal></entry><entry>reply to sender</entry></row>
<row><entry>g</entry><entry><literal>&lt;group-reply&gt;</literal></entry><entry>reply to all recipients</entry></row>
<row><entry>L</entry><entry><literal>&lt;list-reply&gt;</literal></entry><entry>reply to mailing list address</entry></row>
<row><entry>f</entry><entry><literal>&lt;forward&gt;</literal></entry><entry>forward message</entry></row>
<row><entry>b</entry><entry><literal>&lt;bounce&gt;</literal></entry><entry>bounce (remail) message</entry></row>
<row><entry>Esc k</entry><entry><literal>&lt;mail-key&gt;</literal></entry><entry>mail a PGP public key to someone</entry></row>
</tbody>
</tgroup>
</table>

<para>
<emphasis>Bouncing</emphasis> a message sends the message as-is to the
recipient you specify.  <emphasis>Forwarding</emphasis> a message allows
you to add comments or modify the message you are forwarding.  These
items are discussed in greater detail in the next section <quote><link
linkend="forwarding-mail">Forwarding and Bouncing Mail</link>.</quote>
</para>

<para>
Mutt will then enter the <emphasis>compose</emphasis> menu and prompt
you for the recipients to place on the <quote>To:</quote> header field
when you hit <literal>m</literal> to start a new message. Next, it will
ask you for the <quote>Subject:</quote> field for the message, providing
a default if you are replying to or forwarding a message. You again have
the chance to adjust recipients, subject, and security settings right
before actually sending the message. See also <link
linkend="askcc">$askcc</link>, <link linkend="askbcc">$askbcc</link>,
<link linkend="autoedit">$autoedit</link>, <link
linkend="bounce">$bounce</link>, <link
linkend="fast-reply">$fast_reply</link>, and <link
linkend="include">$include</link> for changing how and if Mutt asks
these questions.
</para>

<para>
When replying, Mutt fills these fields with proper values depending on
the reply type.  The types of replying supported are:
</para>

<variablelist>
<varlistentry>
<term>Simple reply</term>
<listitem>
<para>
Reply to the author directly.
</para>
</listitem>
</varlistentry>
<varlistentry>
<term>Group reply</term>
<listitem>
<para>
Reply to the author as well to all recipients except you; this consults
<link linkend="alternates"><command>alternates</command></link>.
</para>
</listitem>
</varlistentry>
<varlistentry>
<term>List reply</term>
<listitem>
<para>
Reply to all mailing list addresses found, either specified via
configuration or auto-detected.  See <xref linkend="lists"/> for
details.
</para>
</listitem>
</varlistentry>
</variablelist>

<para>
After getting recipients for new messages, forwards or replies, Mutt
will then automatically start your <link linkend="editor">$editor</link>
on the message body. If the <link
linkend="edit-headers">$edit_headers</link> variable is set, the headers
will be at the top of the message in your editor; the message body
should start on a new line after the existing blank line at the end of
headers.  Any messages you are replying to will be added in sort order
to the message, with appropriate
<link linkend="attribution">$attribution</link>, <link
linkend="indent-string">$indent_string</link> and <link
linkend="post-indent-string">$post_indent_string</link>.  When
forwarding a message, if the <link
linkend="mime-forward">$mime_forward</link> variable is unset, a copy of
the forwarded message will be included.  If you have specified a <link
linkend="signature">$signature</link>, it will be appended to the
message.
</para>

<para>
Once you have finished editing the body of your mail message, you are
returned to the <emphasis>compose</emphasis> menu providing the
functions shown in <xref linkend="tab-func-compose"/> to modify, send or
postpone the message.
</para>

<table id="tab-func-compose">
<title>Most common compose menu keys</title>
<tgroup cols="3">
<thead>
<row><entry>Key</entry><entry>Function</entry><entry>Description</entry></row>
</thead>
<tbody>
<row><entry>a</entry><entry><literal>&lt;attach-file&gt;</literal></entry><entry>attach a file</entry></row>
<row><entry>A</entry><entry><literal>&lt;attach-message&gt;</literal></entry><entry>attach message(s) to the message</entry></row>
<row><entry>Esc k</entry><entry><literal>&lt;attach-key&gt;</literal></entry><entry>attach a PGP public key</entry></row>
<row><entry>d</entry><entry><literal>&lt;edit-description&gt;</literal></entry><entry>edit description on attachment</entry></row>
<row><entry>D</entry><entry><literal>&lt;detach-file&gt;</literal></entry><entry>detach a file</entry></row>
<row><entry>t</entry><entry><literal>&lt;edit-to&gt;</literal></entry><entry>edit the To field</entry></row>
<row><entry>Esc f</entry><entry><literal>&lt;edit-from&gt;</literal></entry><entry>edit the From field</entry></row>
<row><entry>r</entry><entry><literal>&lt;edit-reply-to&gt;</literal></entry><entry>edit the Reply-To field</entry></row>
<row><entry>c</entry><entry><literal>&lt;edit-cc&gt;</literal></entry><entry>edit the Cc field</entry></row>
<row><entry>b</entry><entry><literal>&lt;edit-bcc&gt;</literal></entry><entry>edit the Bcc field</entry></row>
<row><entry>y</entry><entry><literal>&lt;send-message&gt;</literal></entry><entry>send the message</entry></row>
<row><entry>s</entry><entry><literal>&lt;edit-subject&gt;</literal></entry><entry>edit the Subject</entry></row>
<row><entry>S</entry><entry><literal>&lt;smime-menu&gt;</literal></entry><entry>select S/MIME options</entry></row>
<row><entry>f</entry><entry><literal>&lt;edit-fcc&gt;</literal></entry><entry>specify an <quote>Fcc</quote> mailbox</entry></row>
<row><entry>p</entry><entry><literal>&lt;pgp-menu&gt;</literal></entry><entry>select PGP options</entry></row>
<row><entry>P</entry><entry><literal>&lt;postpone-message&gt;</literal></entry><entry>postpone this message until later</entry></row>
<row><entry>q</entry><entry><literal>&lt;quit&gt;</literal></entry><entry>quit (abort) sending the message</entry></row>
<row><entry>w</entry><entry><literal>&lt;write-fcc&gt;</literal></entry><entry>write the message to a folder</entry></row>
<row><entry>i</entry><entry><literal>&lt;ispell&gt;</literal></entry><entry>check spelling (if available on your system)</entry></row>
<row><entry>^F</entry><entry><literal>&lt;forget-passphrase&gt;</literal></entry><entry>wipe passphrase(s) from memory</entry></row>
</tbody>
</tgroup>
</table>

<para>
The compose menu is also used to edit the attachments for a message
which can be either files or other messages. The
<literal>&lt;attach-message&gt;</literal> function to will prompt you
for a folder to attach messages from. You can now tag messages in that
folder and they will be attached to the message you are sending.
</para>

<note>
<para>
Note that certain operations like composing a new mail, replying,
forwarding, etc. are not permitted when you are in that folder. The %r
in <link linkend="status-format">$status_format</link> will change to a
<quote>A</quote> to indicate that you are in attach-message mode.
</para>
</note>

</sect2>

<sect2 id="edit-header">
<title>Editing the Message Header</title>

<para>
When editing the header because of <link
linkend="edit-headers">$edit_headers</link> being set, there are a
several pseudo headers available which will not be included in sent
messages but trigger special Mutt behavior.
</para>

<sect3 id="fcc-header">
<title>Fcc: Pseudo Header</title>

<para>
If you specify
</para>

<para>
<literal>Fcc:</literal> <emphasis>filename</emphasis>
</para>

<para>
as a header, Mutt will pick up <emphasis>filename</emphasis> just as if
you had used the <literal>&lt;edit-fcc&gt;</literal> function in the
<emphasis>compose</emphasis> menu.  It can later be changed from the
compose menu.
</para>

</sect3>

<sect3 id="attach-header">
<title>Attach: Pseudo Header</title>

<para>
You can also attach files to your message by specifying
</para>

<para>
<literal>Attach:</literal> <emphasis>filename</emphasis>
[ <emphasis>description</emphasis> ]
</para>

<para>
where <emphasis>filename</emphasis> is the file to attach and
<emphasis>description</emphasis> is an optional string to use as the
description of the attached file. Spaces in filenames have to be escaped
using backslash (<quote>\</quote>).  The file can be removed as well as
more added from the compose menu.
</para>

</sect3>

<sect3 id="pgp-header">
<title>Pgp: Pseudo Header</title>

<para>
If you want to use PGP, you can specify
</para>

<para>
<literal>Pgp:</literal> [ <literal>E</literal> | <literal>S</literal> | <literal>S</literal><emphasis>&lt;id&gt;</emphasis> ]

</para>

<para>
<quote>E</quote> selects encryption, <quote>S</quote> selects signing
and <quote>S&lt;id&gt;</quote> selects signing with the given key,
setting <link linkend="pgp-sign-as">$pgp_sign_as</link> permanently. The
selection can later be changed in the compose menu.
</para>

</sect3>

<sect3 id="in-reply-to-header">
<title>In-Reply-To: Header</title>

<para>
When replying to messages, the <emphasis>In-Reply-To:</emphasis> header
contains the Message-Id of the message(s) you reply to. If you remove or
modify its value, Mutt will not generate a
<emphasis>References:</emphasis> field, which allows you to create a new
message thread, for example to create a new message to a mailing list
without having to enter the mailing list's address.
</para>

<para>
If you intend to start a new thread by replying, please make really sure
you remove the <emphasis>In-Reply-To:</emphasis> header in your
editor. Otherwise, though you'll produce a technically valid reply, some
netiquette guardians will be annoyed by this so-called <quote>thread
hijacking</quote>.
</para>

</sect3>

</sect2>

<sect2 id="sending-crypto">
<title>Sending Cryptographically Signed/Encrypted Messages</title>

<para>
If you have told Mutt to PGP or S/MIME encrypt a message, it will guide
you through a key selection process when you try to send the message.
Mutt will not ask you any questions about keys which have a certified
user ID matching one of the message recipients' mail addresses.
However, there may be situations in which there are several keys, weakly
certified user ID fields, or where no matching keys can be found.
</para>

<para>
In these cases, you are dropped into a menu with a list of keys from
which you can select one.  When you quit this menu, or Mutt can't find
any matching keys, you are prompted for a user ID.  You can, as usually,
abort this prompt using <literal>^G</literal>.  When you do so, Mutt
will return to the compose screen.
</para>

<para>
Once you have successfully finished the key selection, the message will
be encrypted using the selected public keys when sent out.
</para>

<para>
Most fields of the entries in the key selection menu (see also <link
linkend="pgp-entry-format">$pgp_entry_format</link>) have obvious
meanings.  But some explanations on the capabilities, flags, and
validity fields are in order.
</para>

<para>
The flags sequence (<quote>%f</quote>) will expand to one of the flags
in <xref linkend="tab-pgp-menuflags"/>.
</para>

<table id="tab-pgp-menuflags">
<title>PGP key menu flags</title>
<tgroup cols="2">
<thead>
<row><entry>Flag</entry><entry>Description</entry></row>
</thead>
<tbody>
<row><entry>R</entry><entry>The key has been revoked and can't be used.</entry></row>
<row><entry>X</entry><entry>The key is expired and can't be used.</entry></row>
<row><entry>d</entry><entry>You have marked the key as disabled.</entry></row>
<row><entry>c</entry><entry>There are unknown critical self-signature packets.</entry></row>
</tbody>
</tgroup>
</table>

<para>
The capabilities field (<quote>%c</quote>) expands to a two-character
sequence representing a key's capabilities.  The first character gives
the key's encryption capabilities: A minus sign (<quote>-</quote>) means
that the key cannot be used for encryption.  A dot (<quote>.</quote>)
means that it's marked as a signature key in one of the user IDs, but
may also be used for encryption.  The letter <quote>e</quote> indicates
that this key can be used for encryption.
</para>

<para>
The second character indicates the key's signing capabilities.  Once
again, a <quote>-</quote> implies <quote>not for signing</quote>,
<quote>.</quote> implies that the key is marked as an encryption key in
one of the user-ids, and <quote>s</quote> denotes a key which can be
used for signing.
</para>

<para>
Finally, the validity field (<quote>%t</quote>) indicates how
well-certified a user-id is.  A question mark (<quote>?</quote>)
indicates undefined validity, a minus character (<quote>-</quote>) marks
an untrusted association, a space character means a partially trusted
association, and a plus character (<quote>+</quote>) indicates complete
validity.
</para>

</sect2>

<sect2 id="ff">
<title>Sending Format=Flowed Messages</title>

<sect3 id="ff-concept">
<title>Concept</title>

<para>
<literal>format=flowed</literal>-style messages (or
<literal>f=f</literal> for short) are <literal>text/plain</literal>
messages that consist of paragraphs which a receiver's mail client may
reformat to its own needs which mostly means to customize line lengths
regardless of what the sender sent. Technically this is achieved by
letting lines of a <quote>flowable</quote> paragraph end in spaces
except for the last line.
</para>

<para>
While for text-mode clients like Mutt it's the best way to assume only a
standard 80x25 character cell terminal, it may be desired to let the
receiver decide completely how to view a message.
</para>

</sect3>

<sect3 id="ff-support">
<title>Mutt Support</title>

<para>
Mutt only supports setting the required <literal>format=flowed</literal>
MIME parameter on outgoing messages if the <link
linkend="text-flowed">$text_flowed</link> variable is set, specifically
it does not add the trailing spaces.
</para>

<para>
After editing the initial message text and before entering the compose
menu, Mutt properly space-stuffs the message.
<emphasis>Space-stuffing</emphasis> is required by RfC3676 defining
<literal>format=flowed</literal> and means to prepend a space to:
</para>

<itemizedlist>
<listitem><para>all lines starting with a space</para></listitem>
<listitem><para>lines starting with the word
<quote><literal>From</literal></quote> followed by
space</para></listitem>
<listitem><para>all lines starting with
<quote><literal>&gt;</literal></quote> which is not intended to be a
quote character</para></listitem>
</itemizedlist>

<note>
<para>
Mutt only supports space-stuffing for the first two types of lines but
not for the third: It is impossible to safely detect whether a leading
<literal>&gt;</literal> character starts a quote or not. Furthermore,
Mutt only applies space-stuffing <emphasis>once</emphasis> after the
initial edit is finished.
</para>
</note>

<para>
All leading spaces are to be removed by receiving clients to restore the
original message prior to further processing.
</para>

</sect3>

<sect3 id="ff-editor">
<title>Editor Considerations</title>

<para>
As Mutt provides no additional features to compose
<literal>f=f</literal> messages, it's completely up to the user and his
editor to produce proper messages. Please consider your editor's
documentation if you intend to send <literal>f=f</literal> messages.
</para>

<para>
Please note that when editing messages from the compose menu several
times before really sending a mail, it's up to the user to ensure that
the message is properly space-stuffed.
</para>

<para>
For example, <emphasis>vim</emphasis> provides the <literal>w</literal>
flag for its <literal>formatoptions</literal> setting to assist in
creating <literal>f=f</literal> messages, see <literal>:help
fo-table</literal> for details.
</para>

</sect3>

<sect3 id="ff-pager">
<title>Reformatting</title>

<para>
  Mutt has some support for reformatting when viewing and replying to
  <literal>format=flowed</literal> messages.  In order to take advantage of these,
  <link linkend="reflow-text">$reflow_text</link> must be set.
</para>

<itemizedlist>
  <listitem>
  <para>
    Paragraphs are automatically reflowed and wrapped at a width specified
    by <link linkend="reflow-wrap">$reflow_wrap</link>.
  </para>
  </listitem>
  <listitem>
  <para>
    In its original format, the quoting style of <literal>format=flowed</literal>
    messages can be difficult to read, and doesn't intermix well with
    non-flowed replies.
    Setting <link linkend="reflow-space-quotes">$reflow_space_quotes</link>
    adds spaces after each level of quoting when in the pager and
    replying in a non-flowed format
    (i.e. with <link linkend="text-flowed">$text_flowed</link> unset).
  </para>
  </listitem>
  <listitem>
  <para>
    If <link linkend="reflow-space-quotes">$reflow_space_quotes</link>
    is unset, mutt will still add one trailing space after all the
    quotes in the pager (but not when replying).
  </para>
  </listitem>
</itemizedlist>

</sect3>

</sect2>

</sect1>

<sect1 id="forwarding-mail">
<title>Forwarding and Bouncing Mail</title>

<para>
Bouncing and forwarding let you send an existing message to recipients
that you specify. Bouncing a message sends a verbatim copy of a message
to alternative addresses as if they were the message's original
recipients specified in the Bcc header.  Forwarding a message, on the
other hand, allows you to modify the message before it is resent (for
example, by adding your own comments). Bouncing is done using the
<literal>&lt;bounce&gt;</literal> function and forwarding using the
<literal>&lt;forward&gt;</literal> function bound to <quote>b</quote>
and <quote>f</quote> respectively.
</para>

<para>
Forwarding can be done by including the original message in the new
message's body (surrounded by indicating lines) or including it as a
MIME attachment, depending on the value of the <link
linkend="mime-forward">$mime_forward</link> variable.  Decoding of
attachments, like in the pager, can be controlled by the <link
linkend="forward-decode">$forward_decode</link> and <link
linkend="mime-forward-decode">$mime_forward_decode</link> variables,
respectively.  The desired forwarding format may depend on the content,
therefore <link linkend="mime-forward">$mime_forward</link> is a
quadoption which, for example, can be set to <quote>ask-no</quote>.
</para>

<para>
The inclusion of headers is controlled by the current setting of the
<link linkend="weed">$weed</link> variable, unless <link
linkend="mime-forward">$mime_forward</link> is set.
</para>

<para>
Editing the message to forward follows the same procedure as sending or
replying to a message does.
</para>

</sect1>

<sect1 id="postponing-mail">
<title>Postponing Mail</title>

<para>
At times it is desirable to delay sending a message that you have
already begun to compose.  When the
<literal>&lt;postpone-message&gt;</literal> function is used in the
<emphasis>compose</emphasis> menu, the body of your message and
attachments are stored in the mailbox specified by the <link
linkend="postponed">$postponed</link> variable.  This means that you can
recall the message even if you exit Mutt and then restart it at a later
time.
</para>

<para>
Once a message is postponed, there are several ways to resume it.  From
the command line you can use the <quote>-p</quote> option, or if you
compose a new message from the <emphasis>index</emphasis> or
<emphasis>pager</emphasis> you will be prompted if postponed messages
exist.  If multiple messages are currently postponed, the
<emphasis>postponed</emphasis> menu will pop up and you can select which
message you would like to resume.
</para>

<note>
<para>
If you postpone a reply to a message, the reply setting of the message
is only updated when you actually finish the message and send it.  Also,
you must be in the same folder with the message you replied to for the
status of the message to be updated.
</para>
</note>

<para>
See also the <link linkend="postpone">$postpone</link> quad-option.
</para>

</sect1>

</chapter>

<chapter id="configuration">
<title>Configuration</title>

<sect1 id="configuration-files">
<title>Location of Initialization Files</title>

<para>
While the default configuration (or <quote>preferences</quote>) make
Mutt usable right out of the box, it is often desirable to tailor Mutt
to suit your own tastes. When Mutt is first invoked, it will attempt to
read the <quote>system</quote> configuration file (defaults set by your
local system administrator), unless the <quote>-n</quote> <link
linkend="commandline">command line</link> option is specified.  This
file is typically <literal>/usr/local/share/mutt/Muttrc</literal> or
<literal>/etc/Muttrc</literal>. Mutt will next look for a file named
<literal>.muttrc</literal> in your home directory.  If this file does
not exist and your home directory has a subdirectory named
<literal>.mutt</literal>, Mutt tries to load a file named
<literal>.mutt/muttrc</literal>.
</para>

<para>
<literal>.muttrc</literal> is the file where you will usually place your
<link linkend="commands">commands</link> to configure Mutt.
</para>

<para>
In addition, Mutt supports version specific configuration files that are
parsed instead of the default files as explained above.  For instance,
if your system has a <literal>Muttrc-0.88</literal> file in the system
configuration directory, and you are running version 0.88 of Mutt, this
file will be sourced instead of the <literal>Muttrc</literal> file.  The
same is true of the user configuration file, if you have a file
<literal>.muttrc-0.88.6</literal> in your home directory, when you run
Mutt version 0.88.6, it will source this file instead of the default
<literal>.muttrc</literal> file.  The version number is the same which
is visible using the <quote>-v</quote> <link
linkend="commandline">command line</link> switch or using the
<literal>show-version</literal> key (default: V) from the index menu.
</para>

</sect1>

<sect1 id="muttrc-syntax" xreflabel="Syntax of Initialization Files">
<title>Syntax of Initialization Files</title>

<para>
An initialization file consists of a series of <link
linkend="commands">commands</link>.  Each line of the file may contain
one or more commands.  When multiple commands are used, they must be
separated by a semicolon (<quote>;</quote>).
</para>

<example id="ex-rc-multiple-cmds">
<title>Multiple configuration commands per line</title>
<screen>
set realname='Mutt user' ; ignore x-
</screen>
</example>

<para>
The hash mark, or pound sign (<quote>#</quote>), is used as a
<quote>comment</quote> character. You can use it to annotate your
initialization file. All text after the comment character to the end of
the line is ignored.
</para>

<example id="ex-ec-comment">
<title>Commenting configuration files</title>
<screen>
my_hdr X-Disclaimer: Why are you listening to me? <emphasis role="comment"># This is a comment</emphasis>
</screen>
</example>

<para>
Single quotes (<quote>'</quote>) and double quotes (<quote>"</quote>)
can be used to quote strings which contain spaces or other special
characters.  The difference between the two types of quotes is similar
to that of many popular shell programs, namely that a single quote is
used to specify a literal string (one that is not interpreted for shell
variables or quoting with a backslash [see next paragraph]), while
double quotes indicate a string for which should be evaluated.  For
example, backticks are evaluated inside of double quotes, but
<emphasis>not</emphasis> for single quotes.
</para>

<para>
<quote>\</quote> quotes the next character, just as in shells such as
bash and zsh.  For example, if want to put quotes <quote>"</quote>
inside of a string, you can use <quote>\</quote> to force the next
character to be a literal instead of interpreted character.
</para>

<example id="ex-rc-quote">
<title>Escaping quotes in configuration files</title>
<screen>
set realname="Michael \"MuttDude\" Elkins"
</screen>
</example>

<para>
<quote>\\</quote> means to insert a literal <quote>\</quote> into the line.
<quote>\n</quote> and <quote>\r</quote> have their usual C meanings of linefeed and
carriage-return, respectively.
</para>

<para>
A <quote>\</quote> at the end of a line can be used to split commands
over multiple lines as it <quote>escapes</quote> the line end, provided
that the split points don't appear in the middle of command names. Lines
are first concatenated before interpretation so that a multi-line can be
commented by commenting out the first line only.
</para>

<example id="ex-rc-split">
<title>Splitting long configuration commands over several lines</title>
<screen>
set status_format="some very \
long value split \
over several lines"
</screen>
</example>

<para>
It is also possible to substitute the output of a Unix command in an
initialization file.  This is accomplished by enclosing the command in
backticks (``). In <xref linkend="ex-rc-backtick"/>, the output of the
Unix command <quote>uname -a</quote> will be substituted before the line
is parsed.  Since initialization files are line oriented, only the first
line of output from the Unix command will be substituted.
</para>

<example id="ex-rc-backtick">
<title>Using external command's output in configuration files</title>
<screen>
my_hdr X-Operating-System: `uname -a`
</screen>
</example>

<para>
Both environment variables and Mutt variables can be accessed by
prepending <quote>$</quote> to the name of the variable. For example,
</para>

<example id="ex-rc-env">
<title>Using environment variables in configuration files</title>
<screen>
set record=+sent_on_$HOSTNAME
</screen>
</example>

<para>
will cause Mutt to save outgoing messages to a folder named
<quote>sent_on_kremvax</quote> if the environment variable
<literal>$HOSTNAME</literal> is set to <quote>kremvax.</quote> (See
<link linkend="record">$record</link> for details.)
</para>

<para>
Mutt expands the variable when it is assigned, not when it is used. If
the value of a variable on the right-hand side of an assignment changes
after the assignment, the variable on the left-hand side will not be
affected.
</para>

<para>
The commands understood by Mutt are explained in the next paragraphs.
For a complete list, see the <link linkend="commands">command
reference</link>.
</para>

<para>
All configuration files are expected to be in the current locale as
specified by the <link linkend="charset">$charset</link> variable which
doesn't have a default value since it's determined by Mutt at startup.
If a configuration file is not encoded in the same character set the
<link linkend="config-charset">$config_charset</link> variable should be
used: all lines starting with the next are recoded from <link
linkend="config-charset">$config_charset</link> to <link
linkend="charset">$charset</link>.
</para>

<para>
This mechanism should be avoided if possible as it has the following
implications:
</para>

<itemizedlist>

<listitem><para>These variables should be set early in a configuration
file with <link linkend="charset">$charset</link> preceding <link
linkend="config-charset">$config_charset</link> so Mutt knows what
character set to convert to.</para></listitem>

<listitem><para>If <link linkend="config-charset">$config_charset</link>
is set, it should be set in each configuration file because the value is
global and <emphasis>not</emphasis> per configuration
file.</para></listitem>

<listitem><para>Because Mutt first recodes a line before it attempts to
parse it, a conversion introducing question marks or other characters as
part of errors (unconvertable characters, transliteration) may introduce
syntax errors or silently change the meaning of certain tokens
(e.g. inserting question marks into regular
expressions).</para></listitem>

</itemizedlist>

</sect1>

<sect1 id="addrgroup">
<title>Address Groups</title>

<para>Usage:</para>

<cmdsynopsis>
<command>group</command>
<arg choice="opt" rep="repeat">
<option>-group</option>
<replaceable class="parameter">name</replaceable>
</arg>
<group choice="req">
<arg choice="plain" rep="repeat">
<option>-rx</option>
<replaceable class="parameter">expr</replaceable>
</arg>
<arg choice="plain" rep="repeat">
<option>-addr</option>
<replaceable class="parameter">expr</replaceable>
</arg>
</group>

<command>ungroup</command>
<arg choice="opt" rep="repeat">
<option>-group</option>
<replaceable class="parameter">name</replaceable>
</arg>
<group choice="req">
<arg choice="plain">
<replaceable class="parameter">*</replaceable>
</arg>
<arg choice="plain" rep="repeat">
<option>-rx</option>
<replaceable class="parameter">expr</replaceable>
</arg>
<arg choice="plain" rep="repeat">
<option>-addr</option>
<replaceable class="parameter">expr</replaceable>
</arg>
</group>
</cmdsynopsis>

<para>
Mutt supports grouping addresses logically into named groups. An address
or address pattern can appear in several groups at the same time. These
groups can be used in <link linkend="patterns">patterns</link> (for searching, limiting and tagging) and
in hooks by using group patterns. This can be useful to classify mail
and take certain actions depending on in what groups the message is.
For example, the mutt user's mailing list would fit into the categories
<quote>mailing list</quote> and <quote>mutt-related</quote>. Using <link
linkend="send-hook"><literal>send-hook</literal></link>, the sender can
be set to a dedicated one for writing mailing list messages, and the
signature could be set to a mutt-related one for writing to a mutt list
&mdash; for other lists, the list sender setting still applies but a
different signature can be selected. Or, given a group only containing
recipients known to accept encrypted mail,
<quote>auto-encryption</quote> can be achieved easily.
</para>

<para>
The <command>group</command> command is used to directly add either
addresses or regular expressions to the specified group or groups. The
different categories of arguments to the <command>group</command>
command can be in any order. The flags <literal>-rx</literal> and
<literal>-addr</literal> specify what the following strings (that cannot
begin with a hyphen) should be interpreted as: either a regular
expression or an email address, respectively.
</para>

<para>
These address groups can also be created implicitly by the <link
linkend="alias"><command>alias</command></link>, <link
linkend="lists"><command>lists</command></link>, <link
linkend="lists"><command>subscribe</command></link> and <link
linkend="alternates"><command>alternates</command></link> commands by
specifying the optional <literal>-group</literal> option. For example,
</para>

<screen>
alternates -group me address1 address2
alternates -group me -group work address3
</screen>

<para>
would create a group named <quote>me</quote> which contains all your
addresses and a group named <quote>work</quote> which contains only your
work address <emphasis>address3</emphasis>. Besides many other
possibilities, this could be used to automatically mark your own
messages in a mailing list folder as read or use a special signature for
work-related messages.
</para>

<para>
The <command>ungroup</command> command is used to remove addresses or
regular expressions from the specified group or groups. The syntax is
similar to the <command>group</command> command, however the special
character <literal>*</literal> can be used to empty a group of all of
its contents. As soon as a group gets empty because all addresses and
regular expressions have been removed, it'll internally be removed, too
(i.e. there cannot be an empty group). When removing regular expressions
from a group, the pattern must be specified exactly as given to the
<command>group</command> command or <literal>-group</literal> argument.
</para>

</sect1>

<sect1 id="alias">
<title>Defining/Using Aliases</title>

<para>Usage:</para>

<cmdsynopsis>
<command>alias</command>
<arg choice="opt" rep="repeat">
<option>-group</option>
<replaceable class="parameter">name</replaceable>
</arg>
<arg choice="plain">
<replaceable class="parameter">key</replaceable>
</arg>
<arg choice="plain">
<replaceable class="parameter">address</replaceable>
</arg>
<arg choice="opt" rep="repeat">
<replaceable class="parameter">address</replaceable>
</arg>

<command>unalias</command>
<arg choice="opt" rep="repeat">
<option>-group</option>
<replaceable>name</replaceable>
</arg>
<group choice="req">
<arg choice="plain">
<replaceable class="parameter">*</replaceable>
</arg>
<arg choice="plain" rep="repeat">
<replaceable class="parameter">key</replaceable>
</arg>
</group>
</cmdsynopsis>

<para>
It's usually very cumbersome to remember or type out the address of
someone you are communicating with.  Mutt allows you to create
<quote>aliases</quote> which map a short string to a full address.
</para>

<note>
<para>
If you want to create an alias for more than one address, you
<emphasis>must</emphasis> separate the addresses with a comma
(<quote>,</quote>).
</para>
</note>

<para>
The optional <literal>-group</literal> argument to
<command>alias</command> causes the aliased address(es) to be added to
the named <emphasis>group</emphasis>.
</para>

<para>
To remove an alias or aliases (<quote>*</quote> means all aliases):
</para>

<screen>
alias muttdude me@cs.hmc.edu (Michael Elkins)
alias theguys manny, moe, jack
</screen>

<para>
Unlike other mailers, Mutt doesn't require aliases to be defined in a
special file.  The <command>alias</command> command can appear anywhere
in a configuration file, as long as this file is <link
linkend="source"><command>source</command>d</link>.  Consequently, you
can have multiple alias files, or you can have all aliases defined in
your <literal>.muttrc</literal>.
</para>

<para>
On the other hand, the <link
linkend="create-alias"><literal>&lt;create-alias&gt;</literal></link>
function can use only one file, the one pointed to by the <link
linkend="alias-file">$alias_file</link> variable (which is
<literal>~/.muttrc</literal> by default). This file is not special
either, in the sense that Mutt will happily append aliases to any file,
but in order for the new aliases to take effect you need to explicitly
<link linkend="source"><command>source</command></link> this file too.
</para>

<example id="ex-alias-external">
<title>Configuring external alias files</title>
<screen>
source /usr/local/share/Mutt.aliases
source ~/.mail_aliases
set alias_file=~/.mail_aliases
</screen>
</example>

<para>
To use aliases, you merely use the alias at any place in Mutt where Mutt
prompts for addresses, such as the <emphasis>To:</emphasis> or
<emphasis>Cc:</emphasis> prompt.  You can also enter aliases in your
editor at the appropriate headers if you have the <link
linkend="edit-headers">$edit_headers</link> variable set.
</para>

<para>
In addition, at the various address prompts, you can use the tab
character to expand a partial alias to the full alias.  If there are
multiple matches, Mutt will bring up a menu with the matching aliases.
In order to be presented with the full list of aliases, you must hit tab
without a partial alias, such as at the beginning of the prompt or after
a comma denoting multiple addresses.
</para>

<para>
In the alias menu, you can select as many aliases as you want with the
<literal>select-entry</literal> key (default: &lt;Return&gt;), and use
the <emphasis>exit</emphasis> key (default: q) to return to the address
prompt.
</para>

</sect1>

<sect1 id="bind">
<title>Changing the Default Key Bindings</title>

<para>Usage:</para>

<cmdsynopsis>
<command>bind</command>
<arg choice="plain">
<replaceable class="parameter">map</replaceable>
</arg>
<arg choice="plain">
<replaceable class="parameter">key</replaceable>
</arg>
<arg choice="plain">
<replaceable class="parameter">function</replaceable>
</arg>
</cmdsynopsis>

<para>
This command allows you to change the default key bindings (operation
invoked when pressing a key).
</para>

<para>
<emphasis>map</emphasis> specifies in which menu the binding belongs.
Multiple maps may be specified by separating them with commas (no
additional whitespace is allowed). The currently defined maps are:
</para>

<anchor id="maps"/>
<variablelist>

<varlistentry>
<term>generic</term>
<listitem>
<para>
This is not a real menu, but is used as a fallback for all of the other
menus except for the pager and editor modes.  If a key is not defined in
another menu, Mutt will look for a binding to use in this menu.  This
allows you to bind a key to a certain function in multiple menus instead
of having multiple <command>bind</command> statements to accomplish the
same task.
</para>
</listitem>
</varlistentry>
<varlistentry>
<term>alias</term>
<listitem>
<para>
The alias menu is the list of your personal aliases as defined in your
<literal>.muttrc</literal>.  It is the mapping from a short alias name
to the full email address(es) of the recipient(s).
</para>
</listitem>
</varlistentry>
<varlistentry>
<term>attach</term>
<listitem>
<para>
The attachment menu is used to access the attachments on received
messages.
</para>
</listitem>
</varlistentry>
<varlistentry>
<term>browser</term>
<listitem>
<para>
The browser is used for both browsing the local directory structure, and
for listing all of your incoming mailboxes.
</para>
</listitem>
</varlistentry>
<varlistentry>
<term>editor</term>
<listitem>
<para>
The editor is used to allow the user to enter a single line of text, such as
the <emphasis>To</emphasis> or <emphasis>Subject</emphasis> prompts in the
<literal>compose</literal> menu.
</para>
</listitem>
</varlistentry>
<varlistentry>
<term>index</term>
<listitem>
<para>
The index is the list of messages contained in a mailbox.
</para>
</listitem>
</varlistentry>
<varlistentry>
<term>compose</term>
<listitem>
<para>
The compose menu is the screen used when sending a new message.
</para>
</listitem>
</varlistentry>
<varlistentry>
<term>pager</term>
<listitem>
<para>
The pager is the mode used to display message/attachment data, and help
listings.
</para>
</listitem>
</varlistentry>
<varlistentry>
<term>pgp</term>
<listitem>
<para>
The pgp menu is used to select the OpenPGP keys used to encrypt outgoing
messages.
</para>
</listitem>
</varlistentry>
<varlistentry>
<term>smime</term>
<listitem>
<para>
The smime menu is used to select the OpenSSL certificates used to
encrypt outgoing messages.
</para>
</listitem>
</varlistentry>
<varlistentry>
<term>postpone</term>
<listitem>
<para>
The postpone menu is similar to the index menu, except is used when
recalling a message the user was composing, but saved until later.
</para>
</listitem>
</varlistentry>
<varlistentry>
<term>query</term>
<listitem>
<para>
The query menu is the browser for results returned by <link
linkend="query-command">$query_command</link>.
</para>
</listitem>
</varlistentry>
<varlistentry>
<term>mix</term>
<listitem>
<para>
The mixmaster screen is used to select remailer options for outgoing
messages (if Mutt is compiled with Mixmaster support).
</para>
</listitem>
</varlistentry>
</variablelist>

<para>
<emphasis>key</emphasis> is the key (or key sequence) you wish to bind.
To specify a control character, use the sequence
<emphasis>\Cx</emphasis>, where <emphasis>x</emphasis> is the letter of
the control character (for example, to specify control-A use
<quote>\Ca</quote>).  Note that the case of <emphasis>x</emphasis> as
well as <emphasis>\C</emphasis> is ignored, so that
<emphasis>\CA</emphasis>, <emphasis>\Ca</emphasis>,
<emphasis>\cA</emphasis> and <emphasis>\ca</emphasis> are all
equivalent.  An alternative form is to specify the key as a three digit
octal number prefixed with a <quote>\</quote> (for example
<emphasis>\177</emphasis> is equivalent to <emphasis>\c?</emphasis>). In
addition, <emphasis>key</emphasis> may be a symbolic name as shown in
<xref linkend="tab-key-names"/>.
</para>

<table id="tab-key-names">
<title>Symbolic key names</title>
<tgroup cols="2">
<thead>
<row><entry>Symbolic name</entry><entry>Meaning</entry></row>
</thead>
<tbody>
<row><entry>\t</entry><entry>tab</entry></row>
<row><entry>&lt;tab&gt;</entry><entry>tab</entry></row>
<row><entry>&lt;backtab&gt;</entry><entry>backtab / shift-tab</entry></row>
<row><entry>\r</entry><entry>carriage return</entry></row>
<row><entry>\n</entry><entry>newline</entry></row>
<row><entry>\e</entry><entry>escape</entry></row>
<row><entry>&lt;esc&gt;</entry><entry>escape</entry></row>
<row><entry>&lt;up&gt;</entry><entry>up arrow</entry></row>
<row><entry>&lt;down&gt;</entry><entry>down arrow</entry></row>
<row><entry>&lt;left&gt;</entry><entry>left arrow</entry></row>
<row><entry>&lt;right&gt;</entry><entry>right arrow</entry></row>
<row><entry>&lt;pageup&gt;</entry><entry>Page Up</entry></row>
<row><entry>&lt;pagedown&gt;</entry><entry>Page Down</entry></row>
<row><entry>&lt;backspace&gt;</entry><entry>Backspace</entry></row>
<row><entry>&lt;delete&gt;</entry><entry>Delete</entry></row>
<row><entry>&lt;insert&gt;</entry><entry>Insert</entry></row>
<row><entry>&lt;enter&gt;</entry><entry>Enter</entry></row>
<row><entry>&lt;return&gt;</entry><entry>Return</entry></row>
<row><entry>&lt;home&gt;</entry><entry>Home</entry></row>
<row><entry>&lt;end&gt;</entry><entry>End</entry></row>
<row><entry>&lt;space&gt;</entry><entry>Space bar</entry></row>
<row><entry>&lt;f1&gt;</entry><entry>function key 1</entry></row>
<row><entry>&lt;f10&gt;</entry><entry>function key 10</entry></row>
</tbody>
</tgroup>
</table>

<para>
The <literal>&lt;what-key&gt;</literal> function can be used to
explore keycode and symbolic names for other keys on your keyboard.
Executing this function will display information about each key
pressed, until terminated by <literal>^G</literal>.
</para>

<para>
<emphasis>key</emphasis> does not need to be enclosed in quotes unless
it contains a space (<quote>&nbsp;</quote>) or semi-colon
(<quote>;</quote>).
</para>

<para>
<emphasis>function</emphasis> specifies which action to take when
<emphasis>key</emphasis> is pressed.  For a complete list of functions,
see the <link linkend="functions">reference</link>. Note that the
<command>bind</command> expects <emphasis>function</emphasis> to be
specified without angle brackets.
</para>

<para>
The special function <literal>&lt;noop&gt;</literal> unbinds the
specified key sequence.
</para>

</sect1>

<sect1 id="charset-hook">
<title>Defining Aliases for Character Sets</title>

<para>Usage:</para>

<cmdsynopsis>
<command>charset-hook</command>
<arg choice="plain">
<replaceable class="parameter">alias</replaceable>
</arg>
<arg choice="plain">
<replaceable class="parameter">charset</replaceable>
</arg>

<command>iconv-hook<anchor id="iconv-hook"/></command>
<arg choice="plain">
<replaceable class="parameter">charset</replaceable>
</arg>
<arg choice="plain">
<replaceable class="parameter">local-charset</replaceable>
</arg>
</cmdsynopsis>

<para>
The <command>charset-hook</command> command defines an alias for a
character set.  This is useful to properly display messages which are
tagged with a character set name not known to Mutt.
</para>

<para>
The <command>iconv-hook</command> command defines a system-specific name
for a character set.  This is helpful when your systems character
conversion library insists on using strange, system-specific names for
character sets.
</para>

</sect1>

<sect1 id="folder-hook">
<title>Setting Variables Based Upon Mailbox</title>

<para>Usage:</para>

<cmdsynopsis>
<command>folder-hook</command>
<arg choice="plain">
<replaceable class="parameter">[!]regexp</replaceable>
</arg>
<arg choice="plain">
<replaceable class="parameter">command</replaceable>
</arg>
</cmdsynopsis>

<para>
It is often desirable to change settings based on which mailbox you are
reading.  The <command>folder-hook</command> command provides a method
by which you can execute any configuration command.
<emphasis>regexp</emphasis> is a regular expression specifying in which
mailboxes to execute <emphasis>command</emphasis> before loading.  If a
mailbox matches multiple <command>folder-hook</command>s, they are
executed in the order given in the <literal>.muttrc</literal>.
</para>

<para>
The regexp parameter has <link linkend="shortcuts">mailbox
shortcut</link> expansion performed on the first character.
See  <xref linkend="mailbox-hook"/> for more details.
</para>

<note>
<para>
If you use the <quote>!</quote> shortcut for <link
linkend="spoolfile">$spoolfile</link> at the beginning of the pattern,
you must place it inside of double or single quotes in order to
distinguish it from the logical <emphasis>not</emphasis> operator for
the expression.
</para>
</note>

<note>
<para>
Settings are <emphasis>not</emphasis> restored when you leave the
mailbox.  For example, a command action to perform is to change the
sorting method based upon the mailbox being read:
</para>

<screen>
folder-hook mutt "set sort=threads"</screen>

<para>
However, the sorting method is not restored to its previous value when
reading a different mailbox.  To specify a <emphasis>default</emphasis>
command, use the pattern <quote>.</quote> before other
<command>folder-hook</command>s adjusting a value on a per-folder basis
because <command>folder-hook</command>s are evaluated in the order given
in the configuration file.
</para>
</note>

<note>
<para>
The keyboard buffer will not be processed until after all hooks
are run; multiple <link linkend="push">push</link> or <link
linkend="exec">exec</link> commands will end up being processed in
reverse order.
</para>
</note>

<para>
The following example will set the <link linkend="sort">sort</link>
variable to <literal>date-sent</literal> for all folders but to
<literal>threads</literal> for all folders containing
<quote>mutt</quote> in their name.
</para>

<example id="ex-folder-sorting">
<title>Setting sort method based on mailbox name</title>
<screen>
folder-hook . "set sort=date-sent"
folder-hook mutt "set sort=threads"
</screen>
</example>

</sect1>

<sect1 id="macro">
<title>Keyboard Macros</title>

<para>Usage:</para>

<cmdsynopsis>
<command>macro</command>
<arg choice="plain">
<replaceable class="parameter">menu</replaceable>
</arg>
<arg choice="plain">
<replaceable class="parameter">key</replaceable>
</arg>
<arg choice="plain">
<replaceable class="parameter">sequence</replaceable>
</arg>
<arg choice="opt">
<replaceable class="parameter">description</replaceable>
</arg>
</cmdsynopsis>

<para>
Macros are useful when you would like a single key to perform a series
of actions.  When you press <emphasis>key</emphasis> in menu
<emphasis>menu</emphasis>, Mutt will behave as if you had typed
<emphasis>sequence</emphasis>.  So if you have a common sequence of
commands you type, you can create a macro to execute those commands with
a single key or fewer keys.
</para>

<para>
<emphasis>menu</emphasis> is the <link linkend="maps">map</link> which
the macro will be bound in.  Multiple maps may be specified by
separating multiple menu arguments by commas. Whitespace may not be used
in between the menu arguments and the commas separating them.
</para>

<para>
<emphasis>key</emphasis> and <emphasis>sequence</emphasis> are expanded
by the same rules as the <link linkend="bind">key bindings</link> with
some additions.  The first is that control characters in
<emphasis>sequence</emphasis> can also be specified as
<emphasis>^x</emphasis>.  In order to get a caret (<quote>^</quote>) you
need to use <emphasis>^^</emphasis>.  Secondly, to specify a certain key
such as <emphasis>up</emphasis> or to invoke a function directly, you
can use the format <emphasis>&lt;key name&gt;</emphasis> and
<emphasis>&lt;function name&gt;</emphasis>.  For a listing of key names
see the section on <link linkend="bind">key bindings</link>.  Functions
are listed in the <link linkend="functions">reference</link>.
</para>

<para>
The advantage with using function names directly is that the macros will
work regardless of the current key bindings, so they are not dependent
on the user having particular key definitions.  This makes them more
robust and portable, and also facilitates defining of macros in files
used by more than one user (e.g., the system Muttrc).
</para>

<para>
Optionally you can specify a descriptive text after
<emphasis>sequence</emphasis>, which is shown in the help screens if
they contain a description.
</para>

<note>
<para>
Macro definitions (if any) listed in the help screen(s), are
silently truncated at the screen width, and are not wrapped.
</para>
</note>

</sect1>

<sect1 id="color">
<title>Using Color and Mono Video Attributes</title>

<para>Usage:</para>

<cmdsynopsis>
<command>color</command>
<arg choice="plain">
<replaceable class="parameter">object</replaceable>
</arg>
<arg choice="plain">
<replaceable class="parameter">foreground</replaceable>
</arg>
<arg choice="plain">
<replaceable class="parameter">background</replaceable>
</arg>

<command>color</command>
<group choice="req">
<arg choice="plain">
<option>header</option>
</arg>
<arg choice="plain">
<option>body</option>
</arg>
</group>
<arg choice="plain">
<replaceable class="parameter">foreground</replaceable>
</arg>
<arg choice="plain">
<replaceable class="parameter">background</replaceable>
</arg>
<arg choice="plain">
<replaceable class="parameter">regexp</replaceable>
</arg>

<command>color</command>
<arg choice="plain">
<option><emphasis>index-object</emphasis></option>
</arg>
<arg choice="plain">
<replaceable class="parameter">foreground</replaceable>
</arg>
<arg choice="plain">
<replaceable class="parameter">background</replaceable>
</arg>
<arg choice="plain">
<replaceable class="parameter">pattern</replaceable>
</arg>

<command>uncolor</command>
<group choice="req">
<arg choice="plain">
<option><emphasis>index-object</emphasis></option>
</arg>
<arg choice="plain">
<option>header</option>
</arg>
<arg choice="plain">
<option>body</option>
</arg>
</group>
<group choice="req">
<arg choice="plain">
<replaceable>*</replaceable>
</arg>
<arg choice="plain" rep="repeat">
<replaceable>pattern</replaceable>
</arg>
</group>
</cmdsynopsis>

<para>
If your terminal supports color, you can spice up Mutt by creating your
own color scheme.  To define the color of an object (type of
information), you must specify both a foreground color
<emphasis>and</emphasis> a background color (it is not possible to only
specify one or the other).
</para>

<para>
<emphasis>header</emphasis> and <emphasis>body</emphasis> match
<emphasis>regexp</emphasis> in the header/body of a message,
<emphasis>index-object</emphasis> can match <emphasis>pattern</emphasis>
(see <xref linkend="patterns"/>) in the message index. Note that IMAP
server-side searches (=b, =B, =h) are not supported for color index
patterns.
</para>

<para>
<emphasis>object</emphasis> can be one of:
</para>

<itemizedlist>
<listitem><para>attachment</para></listitem>
<listitem><para>bold (highlighting bold patterns in the body of messages)</para></listitem>
<listitem><para>error (error messages printed by Mutt)</para></listitem>
<listitem><para>hdrdefault (default color of the message header in the pager)</para></listitem>
<listitem><para>index_author (color of the author name in the index, uses <emphasis>pattern</emphasis>)</para></listitem>
<listitem><para>index_collapsed (the number of messages in a collapsed thread in the index)</para></listitem>
<listitem><para>index_date (color of the date field in the index)</para></listitem>
<listitem><para>index_flags (color of the message flags in the index)</para></listitem>
<listitem><para>index_label (color of the message label in the index)</para></listitem>
<listitem><para>index_number (color of the message number in the index)</para></listitem>
<listitem><para>index_size (color of the message size and line number in the index)</para></listitem>
<listitem><para>index_subject (color of the subject in the index, uses <emphasis>pattern</emphasis>)</para></listitem>
<listitem><para>indicator (arrow or bar used to indicate the current item in a menu)</para></listitem>
<listitem><para>markers (the <quote>+</quote> markers at the beginning of wrapped lines in the pager)</para></listitem>
<listitem><para>message (informational messages)</para></listitem>
<listitem><para>normal</para></listitem>
<listitem><para><link linkend="progress">progress</link> (visual progress bar)</para></listitem>
<listitem><para>prompt</para></listitem>
<listitem><para>quoted (text matching <link linkend="quote-regexp">$quote_regexp</link> in the body of a message)</para></listitem>
<listitem><para>quoted1, quoted2, ..., quoted<emphasis>N</emphasis> (higher levels of quoting)</para></listitem>
<listitem><para>search (highlighting of words in the pager)</para></listitem>
<listitem><para>signature</para></listitem><listitem><para>status (mode lines used to display info about the mailbox or message)</para></listitem>
<listitem><para>tilde (the <quote>~</quote> used to pad blank lines in the pager)</para></listitem>
<listitem><para>tree (thread tree drawn in the message index and attachment menu)</para></listitem>
<listitem><para>underline (highlighting underlined patterns in the body of messages)</para></listitem>
</itemizedlist>

<para>
<emphasis>index-object</emphasis> can be one of the following:
</para>

<itemizedlist>
<listitem><para>index (default highlighting of the entire index line, uses <emphasis>pattern</emphasis>)</para></listitem>
<listitem><para>index_date (the date field)</para></listitem>
<listitem><para>index_flags (the message flags, %S %Z, uses <emphasis>pattern</emphasis>)</para></listitem>
<listitem><para>index_number (the message number, %C)</para></listitem>
<listitem><para>index_collapsed (the number of messages in a collapsed thread, %M)</para></listitem>
<listitem><para>index_author (the author name, %A %a %F %L %n, uses <emphasis>pattern</emphasis>)</para></listitem>
<listitem><para>index_subject (the subject, %s, uses <emphasis>pattern</emphasis>)</para></listitem>
<listitem><para>index_size (the message size, %c %l)</para></listitem>
<listitem><para>index_label (the message label, %y %Y)</para></listitem>
<listitem><para>index_tags (the transformed message tags, %g)</para></listitem>
<listitem><para>index_tag (an individual message tag, %G, uses <emphasis>pattern / tag name</emphasis>)</para></listitem>
</itemizedlist>

<para>
<emphasis>foreground</emphasis> and <emphasis>background</emphasis> can
be one of the following:
</para>

<itemizedlist>
<listitem><para>white</para></listitem>
<listitem><para>black</para></listitem>
<listitem><para>green</para></listitem>
<listitem><para>magenta</para></listitem>
<listitem><para>blue</para></listitem>
<listitem><para>cyan</para></listitem>
<listitem><para>yellow</para></listitem>
<listitem><para>red</para></listitem>
<listitem><para>default</para></listitem>
<listitem><para>color<emphasis>x</emphasis></para>
</listitem>
</itemizedlist>

<para>
<emphasis>foreground</emphasis> can optionally be prefixed with the
keyword <literal>bright</literal> to make the foreground color boldfaced
(e.g., <literal>brightred</literal>).
</para>

<para>
If your terminal supports it, the special keyword
<emphasis>default</emphasis> can be used as a transparent color.  The
value <emphasis>brightdefault</emphasis> is also valid.  If Mutt is
linked against the <emphasis>S-Lang</emphasis> library, you also need to
set the <literal>$COLORFGBG</literal> environment variable to the
default colors of your terminal for this to work; for example (for
Bourne-like shells):
</para>

<screen>
set COLORFGBG="green;black"
export COLORFGBG
</screen>

<note>
<para>
The <emphasis>S-Lang</emphasis> library requires you to use the
<emphasis>lightgray</emphasis> and <emphasis>brown</emphasis> keywords
instead of <emphasis>white</emphasis> and <emphasis>yellow</emphasis>
when setting this variable.
</para>
</note>

<note>
<para>
The <command>uncolor</command> command can be applied to the index,
header and body objects only.  It removes entries from the list. You
<emphasis>must</emphasis> specify the same pattern specified in the
<command>color</command> command for it to be removed.  The pattern
<quote>*</quote> is a special token which means to clear the color list
of all entries.
</para>
</note>

<para>
Mutt also recognizes the keywords <emphasis>color0</emphasis>,
<emphasis>color1</emphasis>, ...,
<emphasis>color</emphasis><emphasis>N-1</emphasis>
(<emphasis>N</emphasis> being the number of colors supported by your
terminal).  This is useful when you remap the colors for your display
(for example by changing the color associated with
<emphasis>color2</emphasis> for your xterm), since color names may then
lose their normal meaning.
</para>

<anchor id="mono"/>
<para>
If your terminal does not support color, it is still possible change the
video attributes through the use of the <quote>mono</quote>
command. Usage:
</para>

<cmdsynopsis>
<command>mono</command>
<arg choice="plain">
<replaceable class="parameter">object</replaceable>
</arg>
<arg choice="plain">
<replaceable class="parameter">attribute</replaceable>
</arg>

<command>mono</command>
<group choice="req">
<arg choice="plain">
<option>header</option>
</arg>
<arg choice="plain">
<option>body</option>
</arg>
</group>
<arg choice="plain">
<replaceable class="parameter">attribute</replaceable>
</arg>
<arg choice="plain">
<replaceable class="parameter">regexp</replaceable>
</arg>

<command>mono</command>
<arg choice="plain">
<option>index</option>
</arg>
<arg choice="plain">
<replaceable class="parameter">attribute</replaceable>
</arg>
<arg choice="plain">
<replaceable class="parameter">pattern</replaceable>
</arg>

<command>unmono</command>
<group choice="req">
<arg choice="plain">
<option><emphasis>index-object</emphasis></option>
</arg>
<arg choice="plain">
<option>header</option>
</arg>
<arg choice="plain">
<option>body</option>
</arg>
</group>
<group choice="req">
<arg choice="plain">
<replaceable>*</replaceable>
</arg>
<arg choice="plain" rep="repeat">
<replaceable>pattern</replaceable>
</arg>
</group>
</cmdsynopsis>

<para>
For <emphasis>object</emphasis>, see the <command>color</command>
command. <emphasis>attribute</emphasis> can be one of the following:
</para>

<itemizedlist>
<listitem><para>none</para></listitem>
<listitem><para>bold</para></listitem>
<listitem><para>underline</para></listitem>
<listitem><para>reverse</para></listitem>
<listitem><para>standout</para></listitem>
</itemizedlist>

</sect1>

<sect1 id="msg-hdr-display">
<title>Message Header Display</title>

<sect2 id="hdr-folding">
<title>Header Display</title>

<para>
When displaying a message in the pager, Mutt folds long header lines at
<link linkend="wrap">$wrap</link> columns. Though there're precise rules
about where to break and how, Mutt always folds headers using a tab for
readability. (Note that the sending side is not affected by this, Mutt
tries to implement standards compliant folding.)
</para>

</sect2>

<sect2 id="ignore">
<title>Selecting Headers</title>

<para>Usage:</para>

<cmdsynopsis>
<command>ignore</command>
<arg choice="plain">
<replaceable class="parameter">pattern</replaceable>
</arg>
<arg choice="opt" rep="repeat">
<replaceable class="parameter">pattern</replaceable>
</arg>

<command>unignore</command>
<group choice="req">
<arg choice="plain">
<replaceable>*</replaceable>
</arg>
<arg choice="plain" rep="repeat">
<replaceable>pattern</replaceable>
</arg>
</group>
</cmdsynopsis>

<para>
Messages often have many header fields added by automatic processing
systems, or which may not seem useful to display on the screen.  This
command allows you to specify header fields which you don't normally
want to see in the pager.
</para>

<para>
You do not need to specify the full header field name.  For example,
<quote>ignore content-</quote> will ignore all header fields that begin
with the pattern <quote>content-</quote>. <quote>ignore *</quote> will
ignore all headers.
</para>

<para>
To remove a previously added token from the list, use the
<quote>unignore</quote> command.  The <quote>unignore</quote> command
will make Mutt display headers with the given pattern.  For example, if
you do <quote>ignore x-</quote> it is possible to <quote>unignore
x-mailer</quote>.
</para>

<para>
<quote>unignore *</quote> will remove all tokens from the ignore list.
</para>

<example id="ex-header-weeding">
<title>Header weeding</title>
<screen>
<emphasis role="comment"># Sven's draconian header weeding</emphasis>
ignore *
unignore from date subject to cc
unignore organization organisation x-mailer: x-newsreader: x-mailing-list:
unignore posted-to:
</screen>
</example>

</sect2>

<sect2 id="hdr-order">
<title>Ordering Displayed Headers</title>

<para>Usage:</para>

<cmdsynopsis>
<command>hdr_order</command>
<arg choice="plain">
<replaceable class="parameter">header</replaceable>
</arg>
<arg choice="opt" rep="repeat">
<replaceable class="parameter">header</replaceable>
</arg>

<command>unhdr_order</command>
<group choice="req">
<arg choice="plain">
<replaceable>*</replaceable>
</arg>
<arg choice="plain" rep="repeat">
<replaceable>header</replaceable>
</arg>
</group>
</cmdsynopsis>

<para>
With the <command>hdr_order</command> command you can specify an order
in which Mutt will attempt to present these headers to you when viewing
messages.
</para>

<para>
<quote><command>unhdr_order</command> *</quote> will clear all previous
headers from the order list, thus removing the header order effects set
by the system-wide startup file.
</para>

<example id="ex-hdr-order">
<title>Configuring header display order</title>
<screen>
hdr_order From Date: From: To: Cc: Subject:
</screen>
</example>

</sect2>
</sect1>

<sect1 id="alternates">
<title>Alternative Addresses</title>

<para>Usage:</para>

<cmdsynopsis>
<command>alternates</command>
<arg choice="opt" rep="repeat">
<option>-group</option>
<replaceable>name</replaceable>
</arg>
<arg choice="plain">
<replaceable>regexp</replaceable>
</arg>
<arg choice="opt" rep="repeat">
<replaceable>regexp</replaceable>
</arg>

<command>unalternates</command>
<arg choice="opt" rep="repeat">
<option>-group</option>
<replaceable>name</replaceable>
</arg>
<group choice="req">
<arg choice="plain">
<replaceable>*</replaceable>
</arg>
<arg choice="plain" rep="repeat">
<replaceable>regexp</replaceable>
</arg>
</group>
</cmdsynopsis>

<para>
With various functions, Mutt will treat messages differently, depending
on whether you sent them or whether you received them from someone else.
For instance, when replying to a message that you sent to a different
party, Mutt will automatically suggest to send the response to the
original message's recipients &mdash; responding to yourself won't make
much sense in many cases.  (See <link
linkend="reply-to">$reply_to</link>.)
</para>

<para>
Many users receive e-mail under a number of different addresses. To
fully use Mutt's features here, the program must be able to recognize
what e-mail addresses you receive mail under. That's the purpose of the
<command>alternates</command> command: It takes a list of regular
expressions, each of which can identify an address under which you
receive e-mail.
</para>

<para>
As addresses are matched using regular expressions and not exact strict
comparisons, you should make sure you specify your addresses as precise
as possible to avoid mismatches. For example, if you specify:
</para>

<screen>
alternates user@example
</screen>

<para>
Mutt will consider <quote><literal>some-user@example</literal></quote>
as being your address, too which may not be desired. As a solution, in
such cases addresses should be specified as:
</para>

<screen>
alternates '^user@example$'
</screen>

<para>
The <literal>-group</literal> flag causes all of the subsequent regular
expressions to be added to the named group.
</para>

<para>
The <command>unalternates</command> command can be used to write
exceptions to <command>alternates</command> patterns. If an address
matches something in an <command>alternates</command> command, but you
nonetheless do not think it is from you, you can list a more precise
pattern under an <command>unalternates</command> command.
</para>

<para>
To remove a regular expression from the <command>alternates</command>
list, use the <command>unalternates</command> command with exactly the
same <emphasis>regexp</emphasis>.  Likewise, if the
<emphasis>regexp</emphasis> for an <command>alternates</command> command
matches an entry on the <command>unalternates</command> list, that
<command>unalternates</command> entry will be removed. If the
<emphasis>regexp</emphasis> for <command>unalternates</command> is
<quote>*</quote>, <emphasis>all entries</emphasis> on
<command>alternates</command> will be removed.
</para>

</sect1>

<sect1 id="lists">
<title>Mailing Lists</title>

<anchor id="subscribe"/>
<para>Usage:</para>

<cmdsynopsis>
<command>lists</command>
<arg choice="opt" rep="repeat">
<option>-group</option>
<replaceable class="parameter">name</replaceable>
</arg>
<arg choice="plain">
<replaceable class="parameter">regexp</replaceable>
</arg>
<arg choice="opt" rep="repeat">
<replaceable class="parameter">regexp</replaceable>
</arg>

<command>unlists</command>
<group choice="req">
<arg choice="plain">
<replaceable class="parameter">*</replaceable>
</arg>
<arg choice="plain" rep="repeat">
<replaceable class="parameter">regexp</replaceable>
</arg>
</group>

<command>subscribe</command>
<arg choice="opt" rep="repeat">
<option>-group</option>
<replaceable class="parameter">name</replaceable>
</arg>
<arg choice="plain">
<replaceable class="parameter">regexp</replaceable>
</arg>
<arg choice="opt" rep="repeat">
<replaceable class="parameter">regexp</replaceable>
</arg>

<command>unsubscribe</command>
<group choice="req">
<arg choice="plain">
<replaceable class="parameter">*</replaceable>
</arg>
<arg choice="plain" rep="repeat">
<replaceable class="parameter">regexp</replaceable>
</arg>
</group>
</cmdsynopsis>

<para>
Mutt has a few nice features for <link linkend="using-lists">handling
mailing lists</link>.  In order to take advantage of them, you must
specify which addresses belong to mailing lists, and which mailing lists
you are subscribed to. Mutt also has limited support for auto-detecting
mailing lists: it supports parsing <literal>mailto:</literal> links in
the common <literal>List-Post:</literal> header which has the same
effect as specifying the list address via the <command>lists</command>
command (except the group feature). Once you have done this, the <link
linkend="list-reply"><literal>&lt;list-reply&gt;</literal></link>
function will work for all known lists.  Additionally, when you send a
message to a subscribed list, Mutt will add a Mail-Followup-To header to
tell other users' mail user agents not to send copies of replies to your
personal address.
</para>

<note>
<para>
The Mail-Followup-To header is a non-standard extension which is not
supported by all mail user agents.  Adding it is not bullet-proof
against receiving personal CCs of list messages.  Also note that the
generation of the Mail-Followup-To header is controlled by the <link
linkend="followup-to">$followup_to</link> configuration variable since
it's common practice on some mailing lists to send Cc upon replies
(which is more a group- than a list-reply).
</para>
</note>

<para>
More precisely, Mutt maintains lists of patterns for the addresses of
known and subscribed mailing lists.  Every subscribed mailing list is
known. To mark a mailing list as known, use the <command>list</command>
command.  To mark it as subscribed, use <command>subscribe</command>.
</para>

<para>
You can use regular expressions with both commands. To mark all messages
sent to a specific bug report's address on Debian's bug tracking system
as list mail, for instance, you could say
</para>

<screen>
subscribe [0-9]+.*@bugs.debian.org</screen>

<para>
as it's often sufficient to just give a portion of the list's e-mail
address.
</para>

<para>
Specify as much of the address as you need to to remove ambiguity.  For
example, if you've subscribed to the Mutt mailing list, you will receive
mail addressed to <literal>mutt-users@mutt.org</literal>.  So, to tell
Mutt that this is a mailing list, you could add <literal>lists
mutt-users@</literal> to your initialization file.  To tell Mutt that
you are subscribed to it, add <literal><command>subscribe</command>
mutt-users</literal> to your initialization file instead.  If you also
happen to get mail from someone whose address is
<literal>mutt-users@example.com</literal>, you could use
<literal><command>lists</command> ^mutt-users@mutt\\.org$</literal> or
<literal><command>subscribe</command> ^mutt-users@mutt\\.org$</literal>
to match only mail from the actual list.
</para>

<para>
The <literal>-group</literal> flag adds all of the subsequent regular
expressions to the named <link linkend="addrgroup">address group</link>
in addition to adding to the specified address list.
</para>

<para>
The <quote>unlists</quote> command is used to remove a token from the
list of known and subscribed mailing-lists. Use <quote>unlists *</quote>
to remove all tokens.
</para>

<para>
To remove a mailing list from the list of subscribed mailing lists, but
keep it on the list of known mailing lists, use
<command>unsubscribe</command>.
</para>

</sect1>

<sect1 id="mbox-hook">
<title>Using Multiple Spool Mailboxes</title>

<para>Usage:</para>

<cmdsynopsis>
<command>mbox-hook</command>
<arg choice="plain">
<replaceable class="parameter">[!]regexp</replaceable>
</arg>
<arg choice="plain">
<replaceable class="parameter">mailbox</replaceable>
</arg>
</cmdsynopsis>

<para>
This command is used to move read messages from a specified mailbox to a
different mailbox automatically when you quit or change folders.
<emphasis>regexp</emphasis> is a regular expression specifying the
mailbox to treat as a <quote>spool</quote> mailbox and
<emphasis>mailbox</emphasis> specifies where mail should be saved when
read.
</para>

<para>
The regexp parameter has <link linkend="shortcuts">mailbox
shortcut</link> expansion performed on the first character.
See  <xref linkend="mailbox-hook"/> for more details.
</para>

<para>
Unlike some of the other <emphasis>hook</emphasis> commands, only the
<emphasis>first</emphasis> matching regexp is used (it is not possible
to save read mail in more than a single mailbox).
</para>

</sect1>

<sect1 id="mailboxes">
<title>Monitoring Incoming Mail</title>

<para>Usage:</para>

<cmdsynopsis>
<command>mailboxes</command>
<arg choice="plain">
<replaceable class="parameter">mailbox</replaceable>
</arg>
<arg choice="opt" rep="repeat">
<replaceable class="parameter">mailbox</replaceable>
</arg>

<command>unmailboxes</command>
<group choice="req">
<arg choice="plain">
<replaceable class="parameter">*</replaceable>
</arg>
<arg choice="plain" rep="repeat">
<replaceable class="parameter">mailbox</replaceable>
</arg>
</group>
</cmdsynopsis>

<para>
This command specifies folders which can receive mail and which will be
checked for new messages periodically.
</para>

<para>
<emphasis>folder</emphasis> can either be a local file or directory
(Mbox/Mmdf or Maildir/Mh). If Mutt was built with POP and/or IMAP
support, <emphasis>folder</emphasis> can also be a POP/IMAP folder
URL. The URL syntax is described in <xref linkend="url-syntax"/>, POP
and IMAP are described in <xref linkend="pop"/> and <xref
linkend="imap"/> respectively.
</para>

<para>
Mutt provides a number of advanced features for handling (possibly many)
folders and new mail within them, please refer to <xref
linkend="new-mail"/> for details (including in what situations and how
often Mutt checks for new mail).
</para>

<para>
The <quote>unmailboxes</quote> command is used to remove a token from
the list of folders which receive mail. Use <quote>unmailboxes *</quote>
to remove all tokens.
</para>

<note>
<para>
The folders in the <command>mailboxes</command> command are resolved
when the command is executed, so if these names contain <link
linkend="shortcuts">shortcut characters</link> (such as <quote>=</quote>
and <quote>!</quote>), any variable definition that affects these
characters (like <link linkend="folder">$folder</link> and <link
linkend="spoolfile">$spoolfile</link>) should be set before the
<command>mailboxes</command> command. If none of these shortcuts are
used, a local path should be absolute as otherwise Mutt tries to find it
relative to the directory from where Mutt was started which may not
always be desired.
</para>
</note>

</sect1>

<sect1 id="my-hdr">
<title>User-Defined Headers</title>

<para>Usage:</para>

<cmdsynopsis>
<command>my_hdr</command>
<arg choice="plain">
<replaceable class="parameter">string</replaceable>
</arg>

<command>unmy_hdr</command>
<group choice="req">
<arg choice="plain">
<replaceable class="parameter">*</replaceable>
</arg>
<arg choice="plain" rep="repeat">
<replaceable class="parameter">field</replaceable>
</arg>
</group>
</cmdsynopsis>

<para>
The <command>my_hdr</command> command allows you to create your own
header fields which will be added to every message you send and appear
in the editor if <link linkend="edit-headers">$edit_headers</link> is
set.
</para>

<para>
For example, if you would like to add an <quote>Organization:</quote>
header field to all of your outgoing messages, you can put the command
something like shown in <xref linkend="ex-my-hdr"/> in your
<literal>.muttrc</literal>.
</para>

<example id="ex-my-hdr">
<title>Defining custom headers</title>
<screen>
my_hdr Organization: A Really Big Company, Anytown, USA
</screen>
</example>

<note>
<para>
Space characters are <emphasis>not</emphasis> allowed between the
keyword and the colon (<quote>:</quote>). The standard for electronic
mail (RFC2822) says that space is illegal there, so Mutt enforces the
rule.
</para>
</note>

<para>
If you would like to add a header field to a single message, you should
either set the <link linkend="edit-headers">$edit_headers</link>
variable, or use the <literal>&lt;edit-headers&gt;</literal> function
(default: <quote>E</quote>) in the compose menu so that you can edit the
header of your message along with the body.
</para>

<para>
To remove user defined header fields, use the
<command>unmy_hdr</command> command. You may specify an asterisk
(<quote>*</quote>) to remove all header fields, or the fields to
remove. For example, to remove all <quote>To</quote> and
<quote>Cc</quote> header fields, you could use:
</para>

<screen>
unmy_hdr to cc
</screen>

</sect1>

<sect1 id="save-hook">
<title>Specify Default Save Mailbox</title>

<para>Usage:</para>

<cmdsynopsis>
<command>save-hook</command>
<arg choice="plain">
<replaceable class="parameter">[!]pattern</replaceable>
</arg>
<arg choice="plain">
<replaceable class="parameter">mailbox</replaceable>
</arg>
</cmdsynopsis>

<para>
This command is used to override the default mailbox used when saving
messages. <emphasis>mailbox</emphasis> will be used as the default if
the message matches <emphasis>pattern</emphasis>, see <xref
linkend="pattern-hook"/> for information on the exact format.
</para>

<para>
To provide more flexibility and good defaults, Mutt applies the expandos
of <link linkend="index-format">$index_format</link> to
<emphasis>mailbox</emphasis> after it was expanded.
</para>

<example id="ex-save-hook-exando">
<title>Using %-expandos in <command>save-hook</command></title>
<screen>
<emphasis role="comment"># default: save all to ~/Mail/&lt;author name&gt;</emphasis>
save-hook . ~/Mail/%F

<emphasis role="comment"># save from me@turing.cs.hmc.edu and me@cs.hmc.edu to $folder/elkins</emphasis>
save-hook me@(turing\\.)?cs\\.hmc\\.edu$ +elkins

<emphasis role="comment"># save from aol.com to $folder/spam</emphasis>
save-hook aol\\.com$ +spam
</screen>
</example>

<para>
Also see the <link
linkend="fcc-save-hook"><command>fcc-save-hook</command></link> command.
</para>

</sect1>

<sect1 id="fcc-hook">
<title>Specify Default Fcc: Mailbox When Composing</title>

<para>Usage:</para>

<cmdsynopsis>
<command>fcc-hook</command>
<arg choice="plain">
<replaceable class="parameter">[!]pattern</replaceable>
</arg>
<arg choice="plain">
<replaceable class="parameter">mailbox</replaceable>
</arg>
</cmdsynopsis>

<para>
This command is used to save outgoing mail in a mailbox other than <link
linkend="record">$record</link>.  Mutt searches the initial list of
message recipients for the first matching <emphasis>pattern</emphasis>
and uses <emphasis>mailbox</emphasis> as the default Fcc: mailbox.  If
no match is found the message will be saved to <link
linkend="record">$record</link> mailbox.
</para>

<para>
To provide more flexibility and good defaults, Mutt applies the
expandos of <link linkend="index-format">$index_format</link> to
<emphasis>mailbox</emphasis> after it was expanded.
</para>

<para>
See <xref linkend="pattern-hook"/> for information on the exact format
of <emphasis>pattern</emphasis>.
</para>

<screen>fcc-hook [@.]aol\\.com$ +spammers</screen>

<para>
...will save a copy of all messages going to the aol.com domain to the
`+spammers' mailbox by default.  Also see the <link
linkend="fcc-save-hook"><command>fcc-save-hook</command></link> command.
</para>

</sect1>

<sect1 id="fcc-save-hook">
<title>Specify Default Save Filename and Default Fcc: Mailbox at Once</title>

<para>Usage:</para>

<cmdsynopsis>
<command>fcc-save-hook</command>
<arg choice="plain">
<replaceable class="parameter">[!]pattern</replaceable>
</arg>
<arg choice="plain">
<replaceable class="parameter">mailbox</replaceable>
</arg>
</cmdsynopsis>

<para>
This command is a shortcut, equivalent to doing both a <link
linkend="fcc-hook"><command>fcc-hook</command></link> and a <link
linkend="save-hook"><command>save-hook</command></link> with its
arguments, including %-expansion on <emphasis>mailbox</emphasis>
according to <link linkend="index-format">$index_format</link>.
</para>

</sect1>

<sect1 id="send-hook">
<title>Change Settings Based Upon Message Recipients</title>

<anchor id="reply-hook"/>
<anchor id="send2-hook"/>

<para>Usage:</para>

<cmdsynopsis>
<command>reply-hook</command>
<arg choice="plain">
<replaceable class="parameter">[!]pattern</replaceable>
</arg>
<arg choice="plain">
<replaceable class="parameter">command</replaceable>
</arg>

<command>send-hook</command>
<arg choice="plain">
<replaceable class="parameter">[!]pattern</replaceable>
</arg>
<arg choice="plain">
<replaceable class="parameter">command</replaceable>
</arg>

<command>send2-hook</command>
<arg choice="plain">
<replaceable class="parameter">[!]pattern</replaceable>
</arg>
<arg choice="plain">
<replaceable class="parameter">command</replaceable>
</arg>
</cmdsynopsis>

<para>
These commands can be used to execute arbitrary configuration commands
based upon recipients of the message.  <emphasis>pattern</emphasis> is
used to match the message, see <xref linkend="pattern-hook"/> for
details. <emphasis>command</emphasis> is executed when
<emphasis>pattern</emphasis> matches.
</para>

<para>
<command>reply-hook</command> is matched against the message you are
<emphasis>replying to</emphasis>, instead of the message you are
<emphasis>sending</emphasis>.  <command>send-hook</command> is matched
against all messages, both <emphasis>new</emphasis> and
<emphasis>replies</emphasis>.
</para>

<note>
<para>
<command>reply-hook</command>s are matched <emphasis>before</emphasis> the
<command>send-hook</command>, <emphasis>regardless</emphasis> of the order
specified in the user's configuration file.  However, you can inhibit
<command>send-hook</command> in the reply case by using the pattern
<literal>'! ~Q'</literal> (<emphasis>not replied</emphasis>, see
<xref linkend="pattern-hook"/>) in the <command>send-hook</command> to tell
when <command>reply-hook</command> have been executed.
</para>
</note>

<para>
<command>send2-hook</command> is matched every time a message is
changed, either by editing it, or by using the compose menu to change
its recipients or subject.  <command>send2-hook</command> is executed
after <command>send-hook</command>, and can, e.g., be used to set
parameters such as the <link linkend="sendmail">$sendmail</link>
variable depending on the message's sender address.
</para>

<para>
For each type of <command>send-hook</command> or
<command>reply-hook</command>, when multiple matches occur, commands are
executed in the order they are specified in the
<literal>.muttrc</literal> (for that type of hook).
</para>

<para>
Example: <literal><command>send-hook</command> mutt
"<command>set</command> mime_forward signature=''"</literal>
</para>

<para>
Another typical use for this command is to change the values of the
<link linkend="attribution">$attribution</link>, <link
linkend="signature">$signature</link> and <link
linkend="locale">$locale</link> variables in order to change the
language of the attributions and signatures based upon the recipients.
</para>

<note>
<para>
<command>send-hook</command>'s are only executed once after getting the
initial list of recipients.  Adding a recipient after replying or
editing the message will not cause any <command>send-hook</command> to
be executed, similarly if <link linkend="autoedit">$autoedit</link> is
set (as then the initial list of recipients is empty). Also note that
<link linkend="my-hdr"><command>my_hdr</command></link> commands which
modify recipient headers, or the message's subject, don't have any
effect on the current message when executed from a
<command>send-hook</command>.
</para>
</note>

</sect1>

<sect1 id="message-hook">
<title>Change Settings Before Formatting a Message</title>

<para>Usage:</para>

<cmdsynopsis>
<command>message-hook</command>
<arg choice="plain">
<replaceable class="parameter">[!]pattern</replaceable>
</arg>
<arg choice="plain">
<replaceable class="parameter">command</replaceable>
</arg>
</cmdsynopsis>

<para>
This command can be used to execute arbitrary configuration commands
before viewing or formatting a message based upon information about the
message.  <emphasis>command</emphasis> is executed if the
<emphasis>pattern</emphasis> matches the message to be displayed. When
multiple matches occur, commands are executed in the order they are
specified in the <literal>.muttrc</literal>.
</para>

<para>
See <xref linkend="pattern-hook"/> for information on the exact format
of <emphasis>pattern</emphasis>.
</para>

<para>
Example:
</para>

<screen>
message-hook ~A 'set pager=builtin'
message-hook '~f freshmeat-news' 'set pager="less \"+/^  subject: .*\""'
</screen>

</sect1>

<sect1 id="crypt-hook">
<title>Choosing the Cryptographic Key of the Recipient</title>

<para>Usage:</para>

<cmdsynopsis>
<command>crypt-hook</command>
<arg choice="plain">
<replaceable class="parameter">regexp</replaceable>
</arg>
<arg choice="plain">
<replaceable class="parameter">keyid</replaceable>
</arg>
</cmdsynopsis>

<para>
When encrypting messages with PGP/GnuPG or OpenSSL, you may want to
associate a certain key with a given e-mail address automatically,
either because the recipient's public key can't be deduced from the
destination address, or because, for some reasons, you need to override
the key Mutt would normally use.  The <command>crypt-hook</command>
command provides a method by which you can specify the ID of the public
key to be used when encrypting messages to a certain recipient.
You may use multiple crypt-hooks with the same regexp; multiple
matching crypt-hooks result in the use of multiple keyids for
a recipient.  During key selection, Mutt will confirm whether each
crypt-hook is to be used (unless the <link
linkend="crypt-confirmhook">$crypt_confirmhook</link> option is unset).
If all crypt-hooks for a recipient are declined, Mutt will use the
original recipient address for key selection instead.
</para>

<para>
The meaning of <emphasis>keyid</emphasis> is to be taken broadly in this
context: You can either put a numerical key ID or fingerprint here, an
e-mail address, or even just a real name.
</para>

</sect1>

<sect1 id="push">
<title>Adding Key Sequences to the Keyboard Buffer</title>

<para>Usage:</para>

<cmdsynopsis>
<command>push</command>
<arg choice="plain">
<replaceable class="parameter">string</replaceable>
</arg>
</cmdsynopsis>

<para>
This command adds the named string to the beginning of the keyboard buffer. The string
may contain control characters, key names and function names like the
sequence string in the <link linkend="macro">macro</link> command. You
may use it to automatically run a sequence of commands at startup, or
when entering certain folders. For example, <xref
linkend="ex-folder-hook-push"/> shows how to automatically collapse all
threads when entering a folder.
</para>

<example id="ex-folder-hook-push">
<title>Embedding <command>push</command> in <command>folder-hook</command></title>
<screen>
folder-hook . 'push &lt;collapse-all&gt;'
</screen>
</example>

<para>
For using functions like shown in the example, it's important to use
angle brackets (<quote>&lt;</quote> and <quote>&gt;</quote>) to make
Mutt recognize the input as a function name. Otherwise it will simulate
individual just keystrokes, i.e. <quote><literal>push
collapse-all</literal></quote> would be interpreted as if you had typed
<quote>c</quote>, followed by <quote>o</quote>, followed by
<quote>l</quote>, ..., which is not desired and may lead to very
unexpected behavior.
</para>

<para>
Keystrokes can be used, too, but are less portable because of
potentially changed key bindings. With default bindings, this is
equivalent to the above example:
</para>

<screen>
folder-hook . 'push \eV'
</screen>

<para>
because it simulates that Esc+V was pressed (which is the default
binding of <literal>&lt;collapse-all&gt;</literal>).
</para>

</sect1>

<sect1 id="exec">
<title>Executing Functions</title>

<para>Usage:</para>

<cmdsynopsis>
<command>exec</command>
<arg choice="plain">
<replaceable class="parameter">function</replaceable>
</arg>
<arg choice="opt" rep="repeat">
<replaceable class="parameter">function</replaceable>
</arg>
</cmdsynopsis>

<para>
This command can be used to execute any function. Functions are listed
in the <link linkend="functions">function reference</link>.
<quote><command>exec</command> <literal>function</literal></quote> is
equivalent to <quote><literal>push &lt;function&gt;</literal></quote>.
</para>

</sect1>

<sect1 id="score-command">
<title>Message Scoring</title>

<para>Usage:</para>

<cmdsynopsis>
<command>score</command>
<arg choice="plain">
<replaceable class="parameter">pattern</replaceable>
</arg>
<arg choice="plain">
<replaceable class="parameter">value</replaceable>
</arg>

<command>unscore</command>
<group choice="req">
<arg choice="plain">
<replaceable class="parameter">*</replaceable>
</arg>
<arg choice="plain" rep="repeat">
<replaceable class="parameter">pattern</replaceable>
</arg>
</group>
</cmdsynopsis>

<para>
The <command>score</command> commands adds <emphasis>value</emphasis> to
a message's score if <emphasis>pattern</emphasis> matches it.
<emphasis>pattern</emphasis> is a string in the format described in the
<link linkend="patterns">patterns</link> section (note: For efficiency
reasons, patterns which scan information not available in the index,
such as <literal>~b</literal>, <literal>~B</literal> or
<literal>~h</literal>, may not be used).  <emphasis>value</emphasis> is
a positive or negative integer.  A message's final score is the sum
total of all matching <command>score</command> entries.  However, you
may optionally prefix <emphasis>value</emphasis> with an equal sign
(<quote>=</quote>) to cause evaluation to stop at a particular entry if
there is a match.  Negative final scores are rounded up to 0.
</para>

<para>
The <command>unscore</command> command removes score entries from the
list.  You <emphasis>must</emphasis> specify the same pattern specified
in the <command>score</command> command for it to be removed.  The
pattern <quote>*</quote> is a special token which means to clear the
list of all score entries.
</para>

</sect1>

<sect1 id="spam">
<title>Spam Detection</title>

<para>Usage:</para>

<cmdsynopsis>
<command>spam</command>
<arg choice="plain">
<replaceable class="parameter">pattern</replaceable>
</arg>
<arg choice="plain">
<replaceable class="parameter">format</replaceable>
</arg>

<command>nospam</command>
<group choice="req">
<arg choice="plain">
<replaceable class="parameter">*</replaceable>
</arg>
<arg choice="plain">
<replaceable class="parameter">pattern</replaceable>
</arg>
</group>
</cmdsynopsis>

<para>
Mutt has generalized support for external spam-scoring filters.  By
defining your spam patterns with the <command>spam</command> and
<literal>nospam</literal> commands, you can <emphasis>limit</emphasis>,
<emphasis>search</emphasis>, and <emphasis>sort</emphasis> your mail
based on its spam attributes, as determined by the external filter. You
also can display the spam attributes in your index display using the
<literal>%H</literal> selector in the <link
linkend="index-format">$index_format</link> variable. (Tip: try
<literal>%?H?[%H] ?</literal> to display spam tags only when they are
defined for a given message.)
</para>

<para>
Your first step is to define your external filter's spam patterns using
the <command>spam</command> command. <emphasis>pattern</emphasis> should
be a regular expression that matches a header in a mail message. If any
message in the mailbox matches this regular expression, it will receive
a <quote>spam tag</quote> or <quote>spam attribute</quote> (unless it
also matches a <command>nospam</command> pattern &mdash; see below.) The
appearance of this attribute is entirely up to you, and is governed by
the <emphasis>format</emphasis> parameter. <emphasis>format</emphasis>
can be any static text, but it also can include back-references from the
<emphasis>pattern</emphasis> expression. (A regular expression
<quote>back-reference</quote> refers to a sub-expression contained
within parentheses.) <literal>%1</literal> is replaced with the first
back-reference in the regex, <literal>%2</literal> with the second, etc.
</para>

<para>
To match spam tags, mutt needs the corresponding header information
which is always the case for local and POP folders but not for IMAP in
the default configuration. Depending on the spam header to be analyzed,
<link linkend="imap-headers">$imap_headers</link> may need to be
adjusted.
</para>

<para>
If you're using multiple spam filters, a message can have more than one
spam-related header. You can define <command>spam</command> patterns for
each filter you use. If a message matches two or more of these patterns,
and the <link linkend="spam-separator">$spam_separator</link> variable
is set to a string, then the message's spam tag will consist of all the
<emphasis>format</emphasis> strings joined together, with the value of
<link linkend="spam-separator">$spam_separator</link> separating them.
</para>

<para>
For example, suppose one uses DCC, SpamAssassin, and PureMessage, then
the configuration might look like in <xref linkend="ex-spam"/>.
</para>

<example id="ex-spam">
<title>Configuring spam detection</title>
<screen>
spam "X-DCC-.*-Metrics:.*(....)=many"         "90+/DCC-%1"
spam "X-Spam-Status: Yes"                     "90+/SA"
spam "X-PerlMX-Spam: .*Probability=([0-9]+)%" "%1/PM"
set spam_separator=", "
</screen>
</example>

<para>
If then a message is received that DCC registered with
<quote>many</quote> hits under the <quote>Fuz2</quote> checksum, and
that PureMessage registered with a 97% probability of being spam, that
message's spam tag would read <literal>90+/DCC-Fuz2,
97/PM</literal>. (The four characters before <quote>=many</quote> in a
DCC report indicate the checksum used &mdash; in this case,
<quote>Fuz2</quote>.)
</para>

<para>
If the <link linkend="spam-separator">$spam_separator</link> variable is
unset, then each spam pattern match supersedes the previous one. Instead
of getting joined <emphasis>format</emphasis> strings, you'll get only
the last one to match.
</para>

<para>
The spam tag is what will be displayed in the index when you use
<literal>%H</literal> in the <link
linkend="index-format">$index_format</link> variable. It's also the
string that the <literal>~H</literal> pattern-matching expression
matches against for <literal>&lt;search&gt;</literal> and
<literal>&lt;limit&gt;</literal> functions. And it's what sorting by
spam attribute will use as a sort key.
</para>

<para>
That's a pretty complicated example, and most people's actual
environments will have only one spam filter. The simpler your
configuration, the more effective Mutt can be, especially when it comes
to sorting.
</para>

<para>
Generally, when you sort by spam tag, Mutt will sort
<emphasis>lexically</emphasis> &mdash; that is, by ordering strings
alphanumerically. However, if a spam tag begins with a number, Mutt will
sort numerically first, and lexically only when two numbers are equal in
value. (This is like UNIX's <literal>sort -n</literal>.) A message with
no spam attributes at all &mdash; that is, one that didn't match
<emphasis>any</emphasis> of your <command>spam</command> patterns
&mdash; is sorted at lowest priority. Numbers are sorted next, beginning
with 0 and ranging upward. Finally, non-numeric strings are sorted, with
<quote>a</quote> taking lower priority than <quote>z</quote>. Clearly,
in general, sorting by spam tags is most effective when you can coerce
your filter to give you a raw number. But in case you can't, Mutt can
still do something useful.
</para>

<para>
The <command>nospam</command> command can be used to write exceptions to
<command>spam</command> patterns. If a header pattern matches something
in a <command>spam</command> command, but you nonetheless do not want it
to receive a spam tag, you can list a more precise pattern under a
<command>nospam</command> command.
</para>

<para>
If the <emphasis>pattern</emphasis> given to <command>nospam</command>
is exactly the same as the <emphasis>pattern</emphasis> on an existing
<command>spam</command> list entry, the effect will be to remove the
entry from the spam list, instead of adding an exception.  Likewise, if
the <emphasis>pattern</emphasis> for a <command>spam</command> command
matches an entry on the <command>nospam</command> list, that nospam
entry will be removed. If the <emphasis>pattern</emphasis> for
<command>nospam</command> is <quote>*</quote>, <emphasis>all entries on
both lists</emphasis> will be removed. This might be the default action
if you use <command>spam</command> and <command>nospam</command> in
conjunction with a <command>folder-hook</command>.
</para>

<para>
You can have as many <command>spam</command> or
<command>nospam</command> commands as you like.  You can even do your
own primitive <command>spam</command> detection within Mutt &mdash; for
example, if you consider all mail from <literal>MAILER-DAEMON</literal>
to be spam, you can use a <command>spam</command> command like this:
</para>

<screen>
spam "^From: .*MAILER-DAEMON"       "999"
</screen>

</sect1>

<sect1 id="set">
<title>Setting and Querying Variables</title>

<sect2 id="var-types">
<title>Variable Types</title>

<para>
Mutt supports these types of configuration variables:
</para>

<variablelist>
<varlistentry>
<term>boolean</term>
<listitem>
<para>
A boolean expression, either <quote>yes</quote> or <quote>no</quote>.
</para>
</listitem>
</varlistentry>
<varlistentry>
<term>number</term>
<listitem>
<para>
A signed integer number in the range -32768 to 32767.
</para>
</listitem>
</varlistentry>
<varlistentry>
<term>string</term>
<listitem>
<para>
Arbitrary text.
</para>
</listitem>
</varlistentry>
<varlistentry>
<term>path</term>
<listitem>
<para>
A specialized string for representing paths including support for
mailbox shortcuts (see <xref linkend="shortcuts"/>) as well as tilde
(<quote>~</quote>) for a user's home directory and more.
</para>
</listitem>
</varlistentry>
<varlistentry>
<term>quadoption</term>
<listitem>
<para>
Like a boolean but triggers a prompt when set to <quote>ask-yes</quote>
or <quote>ask-no</quote> with <quote>yes</quote> and <quote>no</quote>
preselected respectively.
</para>
</listitem>
</varlistentry>
<varlistentry>
<term>sort order</term>
<listitem>
<para>
A specialized string allowing only particular words as values depending
on the variable.
</para>
</listitem>
</varlistentry>
<varlistentry>
<term>regular expression</term>
<listitem>
<para>
A regular expression, see <xref linkend="regexp"/> for an introduction.
</para>
</listitem>
</varlistentry>
<varlistentry>
<term>folder magic</term>
<listitem>
<para>
Specifies the type of folder to use: <emphasis>mbox</emphasis>,
<emphasis>mmdf</emphasis>, <emphasis>mh</emphasis> or
<emphasis>maildir</emphasis>.  Currently only used to determine the type
for newly created folders.
</para>
</listitem>
</varlistentry>
<varlistentry>
<term>e-mail address</term>
<listitem>
<para>
An e-mail address either with or without realname. The older
<quote><literal>user@example.org (Joe User)</literal></quote> form is
supported but strongly deprecated.
</para>
</listitem>
</varlistentry>
<varlistentry>
<term>user-defined</term>
<listitem>
<para>
Arbitrary text, see <xref linkend="set-myvar"/> for details.
</para>
</listitem>
</varlistentry>
</variablelist>

</sect2>

<sect2 id="set-commands">
<title>Commands</title>

<para>
The following commands are available to manipulate and query variables:
</para>

<para>Usage:</para>

<cmdsynopsis>
<command>set</command>
<group choice="req">
<arg choice="plain">
<group choice="opt">
<arg choice="plain"><option>no</option></arg>
<arg choice="plain"><option>inv</option></arg>
</group>
<replaceable class="parameter">variable</replaceable>
</arg>
<arg choice="plain">
<replaceable class="parameter">variable=value</replaceable>
</arg>
</group>
<arg choice="opt" rep="repeat"></arg>

<command>toggle</command>
<arg choice="plain">
<replaceable class="parameter">variable</replaceable>
</arg>
<arg choice="opt" rep="repeat">
<replaceable class="parameter">variable</replaceable>
</arg>

<command>unset</command>
<arg choice="plain">
<replaceable class="parameter">variable</replaceable>
</arg>
<arg choice="opt" rep="repeat">
<replaceable class="parameter">variable</replaceable>
</arg>

<command>reset</command>
<arg choice="plain">
<replaceable class="parameter">variable</replaceable>
</arg>
<arg choice="opt" rep="repeat">
<replaceable class="parameter">variable</replaceable>
</arg>
</cmdsynopsis>

<para>
This command is used to set (and unset) <link
linkend="variables">configuration variables</link>.  There are four
basic types of variables: boolean, number, string and quadoption.
<emphasis>boolean</emphasis> variables can be <emphasis>set</emphasis>
(true) or <emphasis>unset</emphasis> (false).
<emphasis>number</emphasis> variables can be assigned a positive integer
value.  <emphasis>string</emphasis> variables consist of any number of
printable characters and must be enclosed in quotes if they contain
spaces or tabs.  You may also use the escape sequences <quote>\n</quote>
and <quote>\t</quote> for newline and tab, respectively.
<emphasis>quadoption</emphasis> variables are used to control whether or
not to be prompted for certain actions, or to specify a default action.
A value of <emphasis>yes</emphasis> will cause the action to be carried
out automatically as if you had answered yes to the question.
Similarly, a value of <emphasis>no</emphasis> will cause the action to
be carried out as if you had answered <quote>no.</quote> A value of
<emphasis>ask-yes</emphasis> will cause a prompt with a default answer
of <quote>yes</quote> and <emphasis>ask-no</emphasis> will provide a
default answer of <quote>no.</quote>
</para>

<para>
Prefixing a variable with <quote>no</quote> will unset it.  Example:
<literal><command>set</command> noaskbcc</literal>.
</para>

<para>
For <emphasis>boolean</emphasis> variables, you may optionally prefix
the variable name with <literal>inv</literal> to toggle the value (on or
off).  This is useful when writing macros.  Example:
<literal><command>set</command> invsmart_wrap</literal>.
</para>

<para>
The <command>toggle</command> command automatically prepends the
<literal>inv</literal> prefix to all specified variables.
</para>

<para>
The <command>unset</command> command automatically prepends the
<literal>no</literal> prefix to all specified variables.
</para>

<para>
Using the <literal>&lt;enter-command&gt;</literal> function in the
<emphasis>index</emphasis> menu, you can query the value of a variable
by prefixing the name of the variable with a question mark:
</para>

<screen>
set ?allow_8bit
</screen>

<para>
The question mark is actually only required for boolean and quadoption
variables.
</para>

<para>
The <command>reset</command> command resets all given variables to the
compile time defaults (hopefully mentioned in this manual). If you use
the command <command>set</command> and prefix the variable with
<quote>&amp;</quote> this has the same behavior as the
<command>reset</command> command.
</para>

<para>
With the <command>reset</command> command there exists the special
variable <quote>all</quote>, which allows you to reset all variables to
their system defaults.
</para>

</sect2>

<sect2 id="set-myvar">
<title>User-Defined Variables</title>

<sect3 id="set-myvar-intro">
<title>Introduction</title>

<para>
Along with the variables listed in the <link
linkend="variables">Configuration variables</link> section, Mutt
supports user-defined variables with names starting with
<literal>my_</literal> as in, for example, <literal>my_cfgdir</literal>.
</para>

<para>
The <command>set</command> command either creates a custom
<literal>my_</literal> variable or changes its value if it does exist
already. The <command>unset</command> and <command>reset</command>
commands remove the variable entirely.
</para>

<para>
Since user-defined variables are expanded in the same way that
environment variables are (except for the <link
linkend="shell-escape">shell-escape</link> command and backtick
expansion), this feature can be used to make configuration files more
readable.
</para>

</sect3>

<sect3 id="set-myvar-examples">
<title>Examples</title>

<para>
The following example defines and uses the variable
<literal>my_cfgdir</literal> to abbreviate the calls of the <link
linkend="source"><command>source</command></link> command:
</para>

<example id="ex-myvar1">
<title>Using user-defined variables for config file readability</title>
<screen>
set my_cfgdir = $HOME/mutt/config

source $my_cfgdir/hooks
source $my_cfgdir/macros
<emphasis role="comment"># more source commands...</emphasis>
</screen>
</example>

<para>
A custom variable can also be used in macros to backup the current value
of another variable. In the following example, the value of the <link
linkend="delete">$delete</link> is changed temporarily while its
original value is saved as <literal>my_delete</literal>.  After the
macro has executed all commands, the original value of <link
linkend="delete">$delete</link> is restored.
</para>

<example id="ex-myvar2">
<title>Using user-defined variables for backing up other config option values</title>
<screen>
macro pager ,x '\
&lt;enter-command&gt;set my_delete=$delete&lt;enter&gt;\
&lt;enter-command&gt;set delete=yes&lt;enter&gt;\
...\
&lt;enter-command&gt;set delete=$my_delete&lt;enter&gt;'
</screen>
</example>

<para>
Since Mutt expands such values already when parsing the configuration
file(s), the value of <literal>$my_delete</literal> in the
last example would be the value of <link linkend="delete">$delete</link> exactly
as it was at that point during parsing the configuration file. If
another statement would change the value for <link linkend="delete">$delete</link>
later in the same or another file, it would have no effect on
<literal>$my_delete</literal>. However, the expansion can
be deferred to runtime, as shown in the next example, when escaping the
dollar sign.
</para>

<example id="ex-myvar3">
<title>Deferring user-defined variable expansion to runtime</title>
<screen>
macro pager &lt;PageDown&gt; "\
&lt;enter-command&gt; set my_old_pager_stop=\$pager_stop pager_stop&lt;Enter&gt;\
&lt;next-page&gt;\
&lt;enter-command&gt; set pager_stop=\$my_old_pager_stop&lt;Enter&gt;\
&lt;enter-command&gt; unset my_old_pager_stop&lt;Enter&gt;"
</screen>
</example>

<para>
Note that there is a space between
<literal>&lt;enter-command&gt;</literal> and the <command>set</command>
configuration command, preventing Mutt from recording the
<command>macro</command>'s commands into its history.
</para>

</sect3>

</sect2>

<sect2 id="set-conversions">
<title>Type Conversions</title>

<para>
Variables are always assigned string values which Mutt parses into its
internal representation according to the type of the variable, for
example an integer number for numeric types. For all queries (including
$-expansion) the value is converted from its internal type back into
string. As a result, any variable can be assigned any value given that
its content is valid for the target. This also counts for custom
variables which are of type string. In case of parsing errors, Mutt will
print error messages. <xref linkend="ex-myvar4"/> demonstrates type
conversions.
</para>

<example id="ex-myvar4">
<title>Type conversions using variables</title>
<screen>
set my_lines = "5"                <emphasis role="comment"># value is string "5"</emphasis>
set pager_index_lines = $my_lines <emphasis role="comment"># value is integer 5</emphasis>

set my_sort = "date-received"     <emphasis role="comment"># value is string "date-received"</emphasis>
set sort = "last-$my_sort"        <emphasis role="comment"># value is sort last-date-received</emphasis>

set my_inc = $read_inc            <emphasis role="comment"># value is string "10" (default of $read_inc)</emphasis>
set my_foo = $my_inc              <emphasis role="comment"># value is string "10"</emphasis>
</screen>
</example>

<para>
These assignments are all valid. If, however, the value of
<literal>$my_lines</literal> would have been
<quote>five</quote> (or something else that cannot be parsed into a
number), the assignment to
<literal>$pager_index_lines</literal> would have
produced an error message.
</para>

<para>
Type conversion applies to all configuration commands which take
arguments. But please note that every expanded value of a variable is
considered just a single token. A working example is:
</para>

<screen>
set my_pattern = "~A"
set my_number = "10"

<emphasis role="comment"># same as: score ~A +10</emphasis>
score $my_pattern +$my_number</screen>

<para>
What does <emphasis>not</emphasis> work is:
</para>

<screen>
set my_mx = "+mailbox1 +mailbox2"
mailboxes $my_mx +mailbox3</screen>

<para>
because the value of <literal>$my_mx</literal> is interpreted as a
single mailbox named <quote>+mailbox1 +mailbox2</quote> and not two
distinct mailboxes.
</para>

</sect2>

</sect1>

<sect1 id="source">
<title>Reading Initialization Commands From Another File</title>

<para>Usage:</para>

<cmdsynopsis>
<command>source</command>
<arg choice="plain">
<replaceable class="parameter">filename</replaceable>
</arg>
</cmdsynopsis>

<para>
This command allows the inclusion of initialization commands from other
files.  For example, I place all of my aliases in
<literal>~/.mail_aliases</literal> so that I can make my
<literal>~/.muttrc</literal> readable and keep my aliases private.
</para>

<para>
If the filename begins with a tilde (<quote>~</quote>), it will be
expanded to the path of your home directory.
</para>

<para>
If the filename ends with a vertical bar (<quote>|</quote>), then
<emphasis>filename</emphasis> is considered to be an executable program
from which to read input (e.g.  <literal><command>source</command>
~/bin/myscript|</literal>).
</para>

</sect1>

<sect1 id="unhook">
<title>Removing Hooks</title>

<para>Usage:</para>

<cmdsynopsis>
<command>unhook</command>
<group choice="req">
<arg choice="plain">
<replaceable class="parameter">*</replaceable>
</arg>
<arg choice="plain">
<replaceable class="parameter">hook-type</replaceable>
</arg>
</group>
</cmdsynopsis>

<para>
This command permits you to flush hooks you have previously defined.
You can either remove all hooks by giving the <quote>*</quote> character
as an argument, or you can remove all hooks of a specific type by saying
something like <literal><command>unhook</command> send-hook</literal>.
</para>

</sect1>

<sect1 id="formatstrings">
<title>Format Strings</title>

<sect2 id="formatstrings-basics">
<title>Basic usage</title>

<para>
Format strings are a general concept you'll find in several locations
through the Mutt configuration, especially in the <link
linkend="index-format">$index_format</link>, <link
linkend="pager-format">$pager_format</link>, <link
linkend="status-format">$status_format</link>, and other related
variables. These can be very straightforward, and it's quite possible
you already know how to use them.
</para>

<para>
The most basic format string element is a percent symbol followed by
another character. For example, <literal>%s</literal> represents a
message's Subject: header in the <link
linkend="index-format">$index_format</link> variable. The
<quote>expandos</quote> available are documented with each format
variable, but there are general modifiers available with all formatting
expandos, too. Those are our concern here.
</para>

<para>
Some of the modifiers are borrowed right out of C (though you might know
them from Perl, Python, shell, or another language). These are the
<literal>[-]m.n</literal> modifiers, as in
<literal>%-12.12s</literal>. As with such programming languages, these
modifiers allow you to specify the minimum and maximum size of the
resulting string, as well as its justification. If the <quote>-</quote>
sign follows the percent, the string will be left-justified instead of
right-justified. If there's a number immediately following that, it's
the minimum amount of space the formatted string will occupy &mdash; if
it's naturally smaller than that, it will be padded out with spaces.  If
a decimal point and another number follow, that's the maximum space
allowable &mdash; the string will not be permitted to exceed that width,
no matter its natural size. Each of these three elements is optional, so
that all these are legal format strings: <literal>%-12s</literal>,
<literal>%4c</literal>, <literal>%.15F</literal> and
<literal>%-12.15L</literal>.
</para>

<para>
Mutt adds some other modifiers to format strings. If you use an equals
symbol (<literal>=</literal>) as a numeric prefix (like the minus
above), it will force the string to be centered within its minimum space
range. For example, <literal>%=14y</literal> will reserve 14 characters
for the %y expansion &mdash; that's the set of message keywords (formerly
X-Label).  If the expansion results in
a string less than 14 characters, it will be centered in a 14-character
space.  If the X-Label for a message were <quote>test</quote>, that
expansion would look like
<quote>&nbsp;&nbsp;&nbsp;&nbsp;&nbsp;test&nbsp;&nbsp;&nbsp;&nbsp;&nbsp;</quote>.
</para>

<para>
There are two very little-known modifiers that affect the way that an
expando is replaced. If there is an underline (<quote>_</quote>)
character between any format modifiers (as above) and the expando
letter, it will expands in all lower case. And if you use a colon
(<quote>:</quote>), it will replace all decimal points with underlines.
</para>

</sect2>

<sect2 id="formatstrings-conditionals">
<title>Conditionals</title>

<para>
Depending on the format string variable, some of its sequences can be
used to optionally print a string if their value is nonzero. For
example, you may only want to see the number of flagged messages if such
messages exist, since zero is not particularly meaningful. To optionally
print a string based upon one of the above sequences, the following
construct is used:
</para>

<screen>
%?&lt;sequence_char&gt;?&lt;optional_string&gt;?</screen>

<para>
where <emphasis>sequence_char</emphasis> is an expando, and
<emphasis>optional_string</emphasis> is the string you would like
printed if <emphasis>sequence_char</emphasis> is nonzero.
<emphasis>optional_string</emphasis> may contain other sequences as well
as normal text, but you may not nest optional strings.
</para>

<para>
Here is an example illustrating how to optionally print the number of
new messages in a mailbox in <link
linkend="status-format">$status_format</link>:
</para>

<screen>
%?n?%n new messages.?</screen>

<para>
You can also switch between two strings using the following construct:
</para>

<screen>
%?&lt;sequence_char&gt;?&lt;if_string&gt;&amp;&lt;else_string&gt;?</screen>

<para>
If the value of <emphasis>sequence_char</emphasis> is non-zero,
<emphasis>if_string</emphasis> will be expanded, otherwise
<emphasis>else_string</emphasis> will be expanded.
</para>

<para>
The conditional sequences can also be nested by using the %&lt; and &gt;
operators. The %? notation can still be used but requires quoting. For example:
</para>

<screen>
%&lt;x?true&amp;false&gt;
%&lt;x?%&lt;y?%&lt;z?xyz&amp;xy&gt;&amp;x&gt;&amp;none&gt;
</screen>

<para>For more examples, see <xref linkend="nested-if"/></para>

</sect2>

<sect2 id="formatstrings-filters">
<title>Filters</title>

<para>
Any format string ending in a vertical bar (<quote>|</quote>) will be
expanded and piped through the first word in the string, using spaces as
separator. The string returned will be used for display.  If the
returned string ends in %, it will be passed through the formatter a
second time. This allows the filter to generate a replacement format
string including % expandos.
</para>

<para>
All % expandos in a format string are expanded before the script is
called so that:
</para>

<example id="ex-fmtpipe">
<title>Using external filters in format strings</title>
<screen>
set status_format="script.sh '%r %f (%L)'|"
</screen>
</example>

<para>
will make Mutt expand <literal>%r</literal>, <literal>%f</literal> and
<literal>%L</literal> before calling the script. The example also shows
that arguments can be quoted: the script will receive the expanded
string between the single quotes as the only argument.
</para>

<para>
A practical example is the <literal>mutt_xtitle</literal> script
installed in the <literal>samples</literal> subdirectory of the Mutt
documentation: it can be used as filter for <link
linkend="status-format">$status_format</link> to set the current
terminal's title, if supported.
</para>

</sect2>

<sect2 id="formatstrings-padding">
<title>Padding</title>

<para>
In most format strings, Mutt supports different types of padding using
special %-expandos:
</para>

<variablelist>
<varlistentry>
<term><literal>%|X</literal></term>
<listitem>
<para>
When this occurs, Mutt will fill the rest of the line with the character
<literal>X</literal>. For example, filling the rest of the line with
dashes is done by setting:
</para>
<screen>
set status_format = "%v on %h: %B: %?n?%n&amp;no? new messages %|-"</screen>
</listitem>
</varlistentry>
<varlistentry>
<term>
<literal>%&gt;X</literal>
</term>
<listitem>
<para>
Since the previous expando stops at the end of line, there must be a way
to fill the gap between two items via the <literal>%&gt;X</literal>
expando: it puts as many characters <literal>X</literal> in between two
items so that the rest of the line will be right-justified. For example,
to not put the version string and hostname the above example on the left
but on the right and fill the gap with spaces, one might use (note the
space after <literal>%&gt;</literal>):
</para>
<screen>
set status_format = "%B: %?n?%n&amp;no? new messages %&gt; (%v on %h)"</screen>
</listitem>
</varlistentry>
<varlistentry>
<term><literal>%*X</literal>
</term>
<listitem>
<para>
Normal right-justification will print everything to the left of the
<literal>%&gt;</literal>, displaying padding and whatever lies to the
right only if there's room. By contrast, <quote>soft-fill</quote> gives
priority to the right-hand side, guaranteeing space to display it and
showing padding only if there's still room. If necessary, soft-fill will
eat text leftwards to make room for rightward text. For example, to
right-justify the subject making sure as much as possible of it fits on
screen, one might use (note two spaces after <literal>%* </literal>: the
second ensures there's a space between the truncated right-hand side and
the subject):
</para>
<screen>
set index_format="%4C %Z %{%b %d} %-15.15L (%?l?%4l&amp;%4c?)%*  %s"</screen>
</listitem>
</varlistentry>
</variablelist>

</sect2>

<sect2 id="formatstrings-conditional-dates">
<title>Conditional Dates</title>
<para>
This patch allows the format of dates in the index to vary based on how recent
the message is. This is especially useful in combination with David Champion's
patch to allow if-else sequences to be nested.
</para>

<para>
For example, using
<literal>%&lt;[y?%&lt;[d?%[%H:%M]&amp;%[%m/%d]&gt;&amp;%[%y.%m]&gt;</literal>
for the date in the <literal>$index_format</literal> will produce a display like:
</para>

<screen>
   1   + 14.12 Grace Hall      (   13) Gulliver's Travels
   2   + 10/02 Callum Harrison (   48) Huckleberry Finn
   3     12:17 Rhys Lee        (   42) The Lord Of The Rings
</screen>
</sect2>

</sect1>

<sect1 id="mailto-allow">
<title>Control allowed header fields in a mailto: URL</title>

<para>Usage:</para>

<cmdsynopsis>
<command>mailto_allow</command>
<group choice="req">
<arg choice="plain">
<replaceable class="parameter">*</replaceable>
</arg>
<arg choice="plain" rep="repeat">
<replaceable class="parameter">header-field</replaceable>
</arg>
</group>

<command>unmailto_allow</command>
<group choice="req">
<arg choice="plain">
<replaceable class="parameter">*</replaceable>
</arg>
<arg choice="plain" rep="repeat">
<replaceable class="parameter">header-field</replaceable>
</arg>
</group>
</cmdsynopsis>

<para>
As a security measure, Mutt will only add user-approved header fields from a
<literal>mailto:</literal> URL.  This is necessary since Mutt will handle
certain header fields, such as <literal>Attach:</literal>, in a special way.
The <literal>mailto_allow</literal> and <literal>unmailto_allow</literal>
commands allow the user to modify the list of approved headers.
</para>
<para>
Mutt initializes the default list to contain only the <literal>Subject</literal>
and <literal>Body</literal> header fields, which are the only requirement specified
by the <literal>mailto:</literal> specification in RFC2368.
</para>
</sect1>

</chapter>

<chapter id="advancedusage">
<title>Advanced Usage</title>

<sect1 id="charset-handling">
<title>Character Set Handling</title>

<para>
A <quote>character set</quote> is basically a mapping between bytes and
glyphs and implies a certain character encoding scheme. For example, for
the ISO 8859 family of character sets, an encoding of 8bit per character
is used. For the Unicode character set, different character encodings
may be used, UTF-8 being the most popular. In UTF-8, a character is
represented using a variable number of bytes ranging from 1 to 4.
</para>

<para>
Since Mutt is a command-line tool run from a shell, and delegates
certain tasks to external tools (such as an editor for composing/editing
messages), all of these tools need to agree on a character set and
encoding. There exists no way to reliably deduce the character set a
plain text file has. Interoperability is gained by the use of
well-defined environment variables. The full set can be printed by
issuing <literal>locale</literal> on the command line.
</para>

<para>
Upon startup, Mutt determines the character set on its own using
routines that inspect locale-specific environment variables. Therefore,
it is generally not necessary to set the <literal>$charset</literal>
variable in Mutt. It may even be counter-productive as Mutt uses system
and library functions that derive the character set themselves and on
which Mutt has no influence. It's safest to let Mutt work out the locale
setup itself.
</para>

<para>
If you happen to work with several character sets on a regular basis,
it's highly advisable to use Unicode and an UTF-8 locale. Unicode can
represent nearly all characters in a message at the same time.  When not
using a Unicode locale, it may happen that you receive messages with
characters not representable in your locale. When displaying such a
message, or replying to or forwarding it, information may get lost
possibly rendering the message unusable (not only for you but also for
the recipient, this breakage is not reversible as lost information
cannot be guessed).
</para>

<para>
A Unicode locale makes all conversions superfluous which eliminates the
risk of conversion errors. It also eliminates potentially wrong
expectations about the character set between Mutt and external programs.
</para>

<para>
The terminal emulator used also must be properly configured for the
current locale. Terminal emulators usually do <emphasis>not</emphasis>
derive the locale from environment variables, they need to be configured
separately. If the terminal is incorrectly configured, Mutt may display
random and unexpected characters (question marks, octal codes, or just
random glyphs), format strings may not work as expected, you may not be
abled to enter non-ascii characters, and possible more.  Data is always
represented using bytes and so a correct setup is very important as to
the machine, all character sets <quote>look</quote> the same.
</para>

<para>
Warning: A mismatch between what system and library functions think the
locale is and what Mutt was told what the locale is may make it behave
badly with non-ascii input: it will fail at seemingly random places.
This warning is to be taken seriously since not only local mail handling
may suffer: sent messages may carry wrong character set information the
<emphasis>receiver</emphasis> has too deal with. The need to set
<literal>$charset</literal> directly in most cases points at terminal
and environment variable setup problems, not Mutt problems.
</para>

<para>
A list of officially assigned and known character sets can be found at
<ulink url="http://www.iana.org/assignments/character-sets">IANA</ulink>,
a list of locally supported locales can be obtained by running
<literal>locale -a</literal>.
</para>

</sect1>

<sect1 id="regexp">
<title>Regular Expressions</title>

<para>
All string patterns in Mutt including those in more complex <link
linkend="patterns">patterns</link> must be specified using regular
expressions (regexp) in the <quote>POSIX extended</quote> syntax (which
is more or less the syntax used by egrep and GNU awk).  For your
convenience, we have included below a brief description of this syntax.
</para>

<para>
The search is case sensitive if the pattern contains at least one upper
case letter, and case insensitive otherwise.
</para>

<note>
<para>
<quote>\</quote> must be quoted if used for a regular expression in an
initialization command: <quote>\\</quote>.
</para>
</note>

<para>
A regular expression is a pattern that describes a set of strings.
Regular expressions are constructed analogously to arithmetic
expressions, by using various operators to combine smaller expressions.
</para>

<note>
<para>
The regular expression can be enclosed/delimited by either " or ' which
is useful if the regular expression includes a white-space character.
See <xref linkend="muttrc-syntax"/> for more information on " and '
delimiter processing.  To match a literal " or ' you must preface it
with \ (backslash).
</para>
</note>

<para>
The fundamental building blocks are the regular expressions that match a
single character.  Most characters, including all letters and digits,
are regular expressions that match themselves.  Any metacharacter with
special meaning may be quoted by preceding it with a backslash.
</para>

<para>
The period <quote>.</quote> matches any single character.  The caret
<quote>^</quote> and the dollar sign <quote>$</quote> are metacharacters
that respectively match the empty string at the beginning and end of a
line.
</para>

<para>
A list of characters enclosed by <quote>[</quote> and <quote>]</quote>
matches any single character in that list; if the first character of the
list is a caret <quote>^</quote> then it matches any character
<emphasis>not</emphasis> in the list.  For example, the regular
expression <emphasis>[0123456789]</emphasis> matches any single digit.
A range of ASCII characters may be specified by giving the first and
last characters, separated by a hyphen <quote>-</quote>.  Most
metacharacters lose their special meaning inside lists.  To include a
literal <quote>]</quote> place it first in the list.  Similarly, to
include a literal <quote>^</quote> place it anywhere but first.
Finally, to include a literal hyphen <quote>-</quote> place it last.
</para>

<para>
Certain named classes of characters are predefined.  Character classes
consist of <quote>[:</quote>, a keyword denoting the class, and
<quote>:]</quote>.  The following classes are defined by the POSIX
standard in
<xref linkend="posix-regex-char-classes"/>
</para>

<table id="posix-regex-char-classes">
<title>POSIX regular expression character classes</title>
<tgroup cols="2">
<thead>
<row><entry>Character class</entry><entry>Description</entry></row>
</thead>
<tbody>
<row><entry>[:alnum:]</entry><entry>Alphanumeric characters</entry></row>
<row><entry>[:alpha:]</entry><entry>Alphabetic characters</entry></row>
<row><entry>[:blank:]</entry><entry>Space or tab characters</entry></row>
<row><entry>[:cntrl:]</entry><entry>Control characters</entry></row>
<row><entry>[:digit:]</entry><entry>Numeric characters</entry></row>
<row><entry>[:graph:]</entry><entry>Characters that are both printable and visible. (A space is printable, but not visible, while an <quote>a</quote> is both)</entry></row>
<row><entry>[:lower:]</entry><entry>Lower-case alphabetic characters</entry></row>
<row><entry>[:print:]</entry><entry>Printable characters (characters that are not control characters)</entry></row>
<row><entry>[:punct:]</entry><entry>Punctuation characters (characters that are not letter, digits, control characters, or space characters)</entry></row>
<row><entry>[:space:]</entry><entry>Space characters (such as space, tab and formfeed, to name a few)</entry></row>
<row><entry>[:upper:]</entry><entry>Upper-case alphabetic characters</entry></row>
<row><entry>[:xdigit:]</entry><entry>Characters that are hexadecimal digits</entry></row>
</tbody>
</tgroup>
</table>

<para>
A character class is only valid in a regular expression inside the
brackets of a character list.
</para>

<note>
<para>
Note that the brackets in these class names are part of the symbolic
names, and must be included in addition to the brackets delimiting the
bracket list. For example, <emphasis>[[:digit:]]</emphasis> is
equivalent to <emphasis>[0-9]</emphasis>.
</para>
</note>

<para>
Two additional special sequences can appear in character lists.  These
apply to non-ASCII character sets, which can have single symbols (called
collating elements) that are represented with more than one character,
as well as several characters that are equivalent for collating or
sorting purposes:
</para>

<variablelist>

<varlistentry>
<term>Collating Symbols</term>
<listitem>
<para>
A collating symbol is a multi-character collating element enclosed in
<quote>[.</quote> and <quote>.]</quote>.  For example, if
<quote>ch</quote> is a collating element, then
<emphasis>[[.ch.]]</emphasis> is a regexp that matches this collating
element, while <emphasis>[ch]</emphasis> is a regexp that matches either
<quote>c</quote> or <quote>h</quote>.
</para>
</listitem>
</varlistentry>
<varlistentry>
<term>Equivalence Classes</term>
<listitem>
<para>
An equivalence class is a locale-specific name for a list of characters
that are equivalent. The name is enclosed in <quote>[=</quote> and
<quote>=]</quote>.  For example, the name <quote>e</quote> might be used
to represent all of <quote>e</quote> with grave
(<quote>&egrave;</quote>), <quote>e</quote> with acute
(<quote>&eacute;</quote>) and <quote>e</quote>.  In this case,
<emphasis>[[=e=]]</emphasis> is a regexp that matches any of:
<quote>e</quote> with grave (<quote>&egrave;</quote>), <quote>e</quote>
with acute (<quote>&eacute;</quote>) and <quote>e</quote>.
</para>
</listitem>
</varlistentry>
</variablelist>

<para>
A regular expression matching a single character may be followed by one
of several repetition operators described in <xref
linkend="regex-repeat"/>.
</para>

<table id="regex-repeat">
<title>Regular expression repetition operators</title>
<tgroup cols="2">
<thead>
<row><entry>Operator</entry><entry>Description</entry></row>
</thead>
<tbody>
<row><entry>?</entry><entry>The preceding item is optional and matched at most once</entry></row>
<row><entry>*</entry><entry>The preceding item will be matched zero or more times</entry></row>
<row><entry>+</entry><entry>The preceding item will be matched one or more times</entry></row>
<row><entry>{n}</entry><entry>The preceding item is matched exactly <emphasis>n</emphasis> times</entry></row>
<row><entry>{n,}</entry><entry>The preceding item is matched <emphasis>n</emphasis> or more times</entry></row>
<row><entry>{,m}</entry><entry>The preceding item is matched at most <emphasis>m</emphasis> times</entry></row>
<row><entry>{n,m}</entry><entry>The preceding item is matched at least <emphasis>n</emphasis> times, but no more than <emphasis>m</emphasis> times</entry></row>
</tbody>
</tgroup>
</table>

<para>
Two regular expressions may be concatenated; the resulting regular
expression matches any string formed by concatenating two substrings
that respectively match the concatenated subexpressions.
</para>

<para>
Two regular expressions may be joined by the infix operator
<quote>|</quote>; the resulting regular expression matches any string
matching either subexpression.
</para>

<para>
Repetition takes precedence over concatenation, which in turn takes
precedence over alternation.  A whole subexpression may be enclosed in
parentheses to override these precedence rules.
</para>

<note>
<para>
If you compile Mutt with the included regular expression engine, the
following operators may also be used in regular expressions as described
in <xref linkend="regex-gnu-ext"/>.
</para>
</note>

<table id="regex-gnu-ext">
<title>GNU regular expression extensions</title>
<tgroup cols="2">
<thead>
<row><entry>Expression</entry><entry>Description</entry></row>
</thead>
<tbody>
<row><entry>\\y</entry><entry>Matches the empty string at either the beginning or the end of a word</entry></row>
<row><entry>\\B</entry><entry>Matches the empty string within a word</entry></row>
<row><entry>\\&lt;</entry><entry>Matches the empty string at the beginning of a word</entry></row>
<row><entry>\\&gt;</entry><entry>Matches the empty string at the end of a word</entry></row>
<row><entry>\\w</entry><entry>Matches any word-constituent character (letter, digit, or underscore)</entry></row>
<row><entry>\\W</entry><entry>Matches any character that is not word-constituent</entry></row>
<row><entry>\\`</entry><entry>Matches the empty string at the beginning of a buffer (string)</entry></row>
<row><entry>\\'</entry><entry>Matches the empty string at the end of a buffer</entry></row>
</tbody>
</tgroup>
</table>

<para>
Please note however that these operators are not defined by POSIX, so
they may or may not be available in stock libraries on various systems.
</para>

</sect1>

<sect1 id="patterns">
<title>Patterns: Searching, Limiting and Tagging</title>

<sect2 id="patterns-modifier">
<title>Pattern Modifier</title>

<para>
Many of Mutt's commands allow you to specify a pattern to match
(<literal>limit</literal>, <literal>tag-pattern</literal>,
<literal>delete-pattern</literal>, etc.). <xref linkend="tab-patterns"/>
shows several ways to select messages.
</para>

<table id="tab-patterns">
<title>Pattern modifiers</title>
<tgroup cols="2">
<thead>
<row><entry>Pattern modifier</entry><entry>Description</entry></row>
</thead>
<tbody>
<row><entry>~A</entry><entry>all messages</entry></row>
<row><entry>~b <emphasis>EXPR</emphasis></entry><entry>messages which contain <emphasis>EXPR</emphasis> in the message body</entry></row>
<row><entry>=b <emphasis>STRING</emphasis></entry><entry>messages which contain <emphasis>STRING</emphasis> in the message body. If IMAP is enabled, searches for <emphasis>STRING</emphasis> on the server, rather than downloading each message and searching it locally.</entry></row>
<row><entry>~B <emphasis>EXPR</emphasis></entry><entry>messages which contain <emphasis>EXPR</emphasis> in the whole message</entry></row>
<row><entry>=B <emphasis>STRING</emphasis></entry><entry>messages which contain <emphasis>STRING</emphasis> in the whole message. If IMAP is enabled, searches for <emphasis>STRING</emphasis> on the server, rather than downloading each message and searching it locally.</entry></row>
<row><entry>~c <emphasis>EXPR</emphasis></entry><entry>messages carbon-copied to <emphasis>EXPR</emphasis></entry></row>
<row><entry>%c <emphasis>GROUP</emphasis></entry><entry>messages carbon-copied to any member of <emphasis>GROUP</emphasis></entry></row>
<row><entry>~C <emphasis>EXPR</emphasis></entry><entry>messages either to: or cc: <emphasis>EXPR</emphasis></entry></row>
<row><entry>%C <emphasis>GROUP</emphasis></entry><entry>messages either to: or cc: to any member of <emphasis>GROUP</emphasis></entry></row>
<row><entry>~d [<emphasis>MIN</emphasis>]-[<emphasis>MAX</emphasis>]</entry><entry>messages with <quote>date-sent</quote> in a Date range</entry></row>
<row><entry>~D</entry><entry>deleted messages</entry></row>
<row><entry>~e <emphasis>EXPR</emphasis></entry><entry>messages which contains <emphasis>EXPR</emphasis> in the <quote>Sender</quote> field</entry></row>
<row><entry>%e <emphasis>GROUP</emphasis></entry><entry>messages which contain a member of <emphasis>GROUP</emphasis> in the <quote>Sender</quote> field</entry></row>
<row><entry>~E</entry><entry>expired messages</entry></row>
<row><entry>~F</entry><entry>flagged messages</entry></row>
<row><entry>~f <emphasis>EXPR</emphasis></entry><entry>messages originating from <emphasis>EXPR</emphasis></entry></row>
<row><entry>%f <emphasis>GROUP</emphasis></entry><entry>messages originating from any member of <emphasis>GROUP</emphasis></entry></row>
<row><entry>~g</entry><entry>cryptographically signed messages</entry></row>
<row><entry>~G</entry><entry>cryptographically encrypted messages</entry></row>
<row><entry>~h <emphasis>EXPR</emphasis></entry><entry>messages which contain <emphasis>EXPR</emphasis> in the message header</entry></row>
<row><entry>=h <emphasis>STRING</emphasis></entry><entry>messages which contain <emphasis>STRING</emphasis> in the message header. If IMAP is enabled, searches for <emphasis>STRING</emphasis> on the server, rather than downloading each message and searching it locally; <emphasis>STRING</emphasis> must be of the form <quote>header: substring</quote> (see below).</entry></row>
<row><entry>~H <emphasis>EXPR</emphasis></entry><entry>messages with a spam attribute matching <emphasis>EXPR</emphasis></entry></row>
<row><entry>~i <emphasis>EXPR</emphasis></entry><entry>messages which match <emphasis>EXPR</emphasis> in the <quote>Message-ID</quote> field</entry></row>
<row><entry>~k</entry><entry>messages which contain PGP key material</entry></row>
<row><entry>~L <emphasis>EXPR</emphasis></entry><entry>messages either originated or received by <emphasis>EXPR</emphasis></entry></row>
<row><entry>%L <emphasis>GROUP</emphasis></entry><entry>message either originated or received by any member of <emphasis>GROUP</emphasis></entry></row>
<row><entry>~l</entry><entry>messages addressed to a known mailing list</entry></row>
<row><entry>~m [<emphasis>MIN</emphasis>]-[<emphasis>MAX</emphasis>]</entry><entry>messages in the range <emphasis>MIN</emphasis> to <emphasis>MAX</emphasis> *)</entry></row>
<row><entry>~n [<emphasis>MIN</emphasis>]-[<emphasis>MAX</emphasis>]</entry><entry>messages with a score in the range <emphasis>MIN</emphasis> to <emphasis>MAX</emphasis> *)</entry></row>
<row><entry>~N</entry><entry>new messages</entry></row>
<row><entry>~O</entry><entry>old messages</entry></row>
<row><entry>~p</entry><entry>messages addressed to you (consults <command>alternates</command>)</entry></row>
<row><entry>~P</entry><entry>messages from you (consults <command>alternates</command>)</entry></row>
<row><entry>~Q</entry><entry>messages which have been replied to</entry></row>
<row><entry>~r [<emphasis>MIN</emphasis>]-[<emphasis>MAX</emphasis>]</entry><entry>messages with <quote>date-received</quote> in a Date range</entry></row>
<row><entry>~R</entry><entry>read messages</entry></row>
<row><entry>~s <emphasis>EXPR</emphasis></entry><entry>messages having <emphasis>EXPR</emphasis> in the <quote>Subject</quote> field.</entry></row>
<row><entry>~S</entry><entry>superseded messages</entry></row>
<row><entry>~t <emphasis>EXPR</emphasis></entry><entry>messages addressed to <emphasis>EXPR</emphasis></entry></row>
<row><entry>~T</entry><entry>tagged messages</entry></row>
<row><entry>~u</entry><entry>messages addressed to a subscribed mailing list</entry></row>
<row><entry>~U</entry><entry>unread messages</entry></row>
<row><entry>~v</entry><entry>messages part of a collapsed thread.</entry></row>
<row><entry>~V</entry><entry>cryptographically verified messages</entry></row>
<row><entry>~x <emphasis>EXPR</emphasis></entry><entry>messages which contain <emphasis>EXPR</emphasis> in the <quote>References</quote> or <quote>In-Reply-To</quote> field</entry></row>
<row><entry>~X [<emphasis>MIN</emphasis>]-[<emphasis>MAX</emphasis>]</entry><entry>messages with <emphasis>MIN</emphasis> to <emphasis>MAX</emphasis> attachments *)</entry></row>
<row><entry>~y <emphasis>EXPR</emphasis></entry><entry>messages which contain <emphasis>EXPR</emphasis> in their keywords</entry></row>
<row><entry>~z [<emphasis>MIN</emphasis>]-[<emphasis>MAX</emphasis>]</entry><entry>messages with a size in the range <emphasis>MIN</emphasis> to <emphasis>MAX</emphasis> *) **)</entry></row>
<row><entry>~=</entry><entry>duplicated messages (see <link linkend="duplicate-threads">$duplicate_threads</link>)</entry></row>
<row><entry>~$</entry><entry>unreferenced messages (requires threaded view)</entry></row>
<row><entry>~(<emphasis>PATTERN</emphasis>)</entry><entry>messages in threads
containing messages matching <emphasis>PATTERN</emphasis>, e.g. all
threads containing messages from you: ~(~P)</entry></row>
</tbody>
</tgroup>
</table>

<para>
Where <emphasis>EXPR</emphasis> is a <link linkend="regexp">regular expression</link>, and <emphasis>GROUP</emphasis> is an
<link linkend="addrgroup">address group</link>.
</para>

<para>
*) The forms <quote>&lt;[<emphasis>MAX</emphasis>]</quote>,
<quote>&gt;[<emphasis>MIN</emphasis>]</quote>,
<quote>[<emphasis>MIN</emphasis>]-</quote> and
<quote>-[<emphasis>MAX</emphasis>]</quote> are allowed, too.
</para>

<para>
**) The suffixes <quote>K</quote> and <quote>M</quote> are allowed to
specify kilobyte and megabyte respectively.
</para>

<para>
Special attention has to be payed when using regular expressions inside
of patterns.  Specifically, Mutt's parser for these patterns will strip
one level of backslash (<quote>\</quote>), which is normally used for
quoting.  If it is your intention to use a backslash in the regular
expression, you will need to use two backslashes instead
(<quote>\\</quote>). You can force Mutt to treat
<emphasis>EXPR</emphasis> as a simple string instead of a regular
expression by using = instead of ~ in the pattern name. For example,
<literal>=b *.*</literal> will find all messages that contain the
literal string <quote>*.*</quote>. Simple string matches are less
powerful than regular expressions but can be considerably faster. This
is especially true for IMAP folders, because string matches can be
performed on the server instead of by fetching every message. IMAP
treats <literal>=h</literal> specially: it must be of the form
<quote>header: substring</quote> and will not partially match header
names. The substring part may be omitted if you simply wish to find
messages containing a particular header without regard to its value.
</para>

<para>
Patterns matching lists of addresses (notably c, C, p, P and t) match if
there is at least one match in the whole list. If you want to make sure
that all elements of that list match, you need to prefix your pattern
with <quote>^</quote>.  This example matches all mails which only has
recipients from Germany.
</para>

<example id="ex-recips">
<title>Matching all addresses in address lists</title>
<screen>
^~C \.de$
</screen>
</example>

</sect2>

<sect2 id="simple-searches">
<title>Simple Searches</title>

<para>
Mutt supports two versions of so called <quote>simple
searches</quote>. These are issued if the query entered for searching,
limiting and similar operations does not seem to contain a valid pattern
modifier (i.e. it does not contain one of these characters:
<quote>~</quote>, <quote>=</quote> or <quote>%</quote>). If the query is
supposed to contain one of these special characters, they must be
escaped by prepending a backslash (<quote>\</quote>).
</para>

<para>
The first type is by checking whether the query string equals
a keyword case-insensitively from <xref linkend="tab-simplesearch-keywords"/>:
If that is the case, Mutt will use the shown pattern modifier instead.
If a keyword would conflict with your search keyword, you need to turn
it into a regular expression to avoid matching the keyword table. For
example, if you want to find all messages matching <quote>flag</quote>
(using <link linkend="simple-search">$simple_search</link>)
but don't want to match flagged messages, simply search for
<quote><literal>[f]lag</literal></quote>.
</para>

<table id="tab-simplesearch-keywords">
<title>Simple search keywords</title>
<tgroup cols="2">
<thead>
<row><entry>Keyword</entry><entry>Pattern modifier</entry></row>
</thead>
<tbody>
<row><entry>all</entry><entry>~A</entry></row>
<row><entry>.</entry><entry>~A</entry></row>
<row><entry>^</entry><entry>~A</entry></row>
<row><entry>del</entry><entry>~D</entry></row>
<row><entry>flag</entry><entry>~F</entry></row>
<row><entry>new</entry><entry>~N</entry></row>
<row><entry>old</entry><entry>~O</entry></row>
<row><entry>repl</entry><entry>~Q</entry></row>
<row><entry>read</entry><entry>~R</entry></row>
<row><entry>tag</entry><entry>~T</entry></row>
<row><entry>unread</entry><entry>~U</entry></row>
</tbody>
</tgroup>
</table>

<para>
The second type of simple search is to build a complex search pattern
using <link linkend="simple-search">$simple_search</link> as a
template. Mutt will insert your query properly quoted and search for the
composed complex query.
</para>

</sect2>

<sect2 id="complex-patterns">
<title>Nesting and Boolean Operators</title>

<para>
Logical AND is performed by specifying more than one criterion.  For
example:
</para>

<screen>
~t mutt ~f elkins
</screen>

<para>
would select messages which contain the word <quote>mutt</quote> in the
list of recipients <emphasis>and</emphasis> that have the word
<quote>elkins</quote> in the <quote>From</quote> header field.
</para>

<para>
Mutt also recognizes the following operators to create more complex
search patterns:
</para>

<itemizedlist>
<listitem>

<para>
! &mdash; logical NOT operator
</para>
</listitem>
<listitem>

<para>
| &mdash; logical OR operator
</para>
</listitem>
<listitem>

<para>
() &mdash; logical grouping operator
</para>
</listitem>

</itemizedlist>

<para>
Here is an example illustrating a complex search pattern.  This pattern
will select all messages which do not contain <quote>mutt</quote> in the
<quote>To</quote> or <quote>Cc</quote> field and which are from
<quote>elkins</quote>.
</para>

<example id="ex-pattern-bool">
<title>Using boolean operators in patterns</title>
<screen>
!(~t mutt|~c mutt) ~f elkins
</screen>
</example>

<para>
Here is an example using white space in the regular expression (note the
<quote>'</quote> and <quote>"</quote> delimiters).  For this to match,
the mail's subject must match the <quote>^Junk +From +Me$</quote> and it
must be from either <quote>Jim +Somebody</quote> or <quote>Ed
+SomeoneElse</quote>:
</para>

<screen>
'~s "^Junk +From +Me$" ~f ("Jim +Somebody"|"Ed +SomeoneElse")'
</screen>

<note>
<para>
If a regular expression contains parenthesis, or a vertical bar ("|"),
you <emphasis>must</emphasis> enclose the expression in double or single
quotes since those characters are also used to separate different parts
of Mutt's pattern language.  For example: <literal>~f
"me@(mutt\.org|cs\.hmc\.edu)"</literal> Without the quotes, the
parenthesis wouldn't end.  This would be separated to two OR'd patterns:
<emphasis>~f me@(mutt\.org</emphasis> and
<emphasis>cs\.hmc\.edu)</emphasis>. They are never what you want.
</para>
</note>

</sect2>

<sect2 id="date-patterns">
<title>Searching by Date</title>

<para>
Mutt supports two types of dates, <emphasis>absolute</emphasis> and
<emphasis>relative</emphasis>.
</para>

<sect3 id="date-absolute">
<title>Absolute Dates</title>

<para>
Dates <emphasis>must</emphasis> be in DD/MM/YY format (month and year
are optional, defaulting to the current month and year).  An example of
a valid range of dates is:
</para>

<screen>
Limit to messages matching: ~d 20/1/95-31/10
</screen>

<para>
If you omit the minimum (first) date, and just specify
<quote>-DD/MM/YY</quote>, all messages <emphasis>before</emphasis> the
given date will be selected.  If you omit the maximum (second) date, and
specify <quote>DD/MM/YY-</quote>, all messages
<emphasis>after</emphasis> the given date will be selected.  If you
specify a single date with no dash (<quote>-</quote>), only messages
sent on the given date will be selected.
</para>

<para>
You can add error margins to absolute dates.  An error margin is a sign
(+ or -), followed by a digit, followed by one of the units in <xref
linkend="tab-date-units"/>. As a special case, you can replace the sign
by a <quote>*</quote> character, which is equivalent to giving identical
plus and minus error margins.
</para>

<table id="tab-date-units">
<title>Date units</title>
<tgroup cols="2">
<thead>
<row><entry>Unit</entry><entry>Description</entry></row>
</thead>
<tbody>
<row><entry>y</entry><entry>Years</entry></row>
<row><entry>m</entry><entry>Months</entry></row>
<row><entry>w</entry><entry>Weeks</entry></row>
<row><entry>d</entry><entry>Days</entry></row>
</tbody>
</tgroup>
</table>

<para>
Example: To select any messages two weeks around January 15, 2001, you'd
use the following pattern:
</para>

<screen>
Limit to messages matching: ~d 15/1/2001*2w
</screen>

</sect3>

<sect3 id="dates-relative">
<title>Relative Dates</title>

<para>
This type of date is relative to the current date, and may be specified
as:
</para>

<itemizedlist>
<listitem>

<para>
&gt;<emphasis>offset</emphasis> for messages older than
<emphasis>offset</emphasis> units
</para>
</listitem>
<listitem>

<para>
&lt;<emphasis>offset</emphasis> for messages newer than
<emphasis>offset</emphasis> units
</para>
</listitem>
<listitem>

<para>
=<emphasis>offset</emphasis> for messages exactly
<emphasis>offset</emphasis> units old
</para>
</listitem>

</itemizedlist>

<para>
<emphasis>offset</emphasis> is specified as a positive number with one
of the units from <xref linkend="tab-date-units"/>.
</para>

<para>
Example: to select messages less than 1 month old, you would use
</para>

<screen>
Limit to messages matching: ~d &lt;1m
</screen>

<note>
<para>
All dates used when searching are relative to the
<emphasis>local</emphasis> time zone, so unless you change the setting
of your <link linkend="index-format">$index_format</link> to include a
<literal>%[...]</literal> format, these are <emphasis>not</emphasis> the
dates shown in the main index.
</para>
</note>

</sect3>

</sect2>

</sect1>

<sect1 id="tags">
<title>Using Tags</title>

<para>
Sometimes it is desirable to perform an operation on a group of messages
all at once rather than one at a time.  An example might be to save
messages to a mailing list to a separate folder, or to delete all
messages with a given subject.  To tag all messages matching a pattern,
use the <literal>&lt;tag-pattern&gt;</literal> function, which is bound
to <quote>shift-T</quote> by default.  Or you can select individual
messages by hand using the <literal>&lt;tag-message&gt;</literal>
function, which is bound to <quote>t</quote> by default.  See <link
linkend="patterns">patterns</link> for Mutt's pattern matching syntax.
</para>

<para>
Once you have tagged the desired messages, you can use the
<quote>tag-prefix</quote> operator, which is the <quote>;</quote>
(semicolon) key by default.  When the <quote>tag-prefix</quote> operator
is used, the <emphasis>next</emphasis> operation will be applied to all
tagged messages if that operation can be used in that manner.  If the
<link linkend="auto-tag">$auto_tag</link> variable is set, the next
operation applies to the tagged messages automatically, without
requiring the <quote>tag-prefix</quote>.
</para>

<para>
In <link linkend="macro"><command>macro</command>s</link> or <link
linkend="push"><command>push</command></link> commands, you can use the
<literal>&lt;tag-prefix-cond&gt;</literal> operator.  If there are no
tagged messages, Mutt will <quote>eat</quote> the rest of the macro to
abort it's execution.  Mutt will stop <quote>eating</quote> the macro
when it encounters the <literal>&lt;end-cond&gt;</literal> operator;
after this operator the rest of the macro will be executed as normal.
</para>

</sect1>

<sect1 id="hooks">
<title>Using Hooks</title>

<para>
A <emphasis>hook</emphasis> is a concept found in many other programs
which allows you to execute arbitrary commands before performing some
operation.  For example, you may wish to tailor your configuration based
upon which mailbox you are reading, or to whom you are sending mail.  In
the Mutt world, a <emphasis>hook</emphasis> consists of a <link
linkend="regexp">regular expression</link> or <link
linkend="patterns">pattern</link> along with a configuration
option/command.  See:

<itemizedlist>

<listitem>
<para>
<link linkend="account-hook"><command>account-hook</command></link>
</para>
</listitem>

<listitem>
<para>
<link linkend="append-hook"><command>append-hook</command></link>
</para>
</listitem>

<listitem>
<para>
<link linkend="charset-hook"><command>charset-hook</command></link>
</para>
</listitem>

<listitem>
<para>
<link linkend="close-hook"><command>close-hook</command></link>
</para>
</listitem>

<listitem>
<para>
<link linkend="crypt-hook"><command>crypt-hook</command></link>
</para>
</listitem>

<listitem>
<para>
<link linkend="fcc-hook"><command>fcc-hook</command></link>
</para>
</listitem>

<listitem>
<para>
<link linkend="fcc-save-hook"><command>fcc-save-hook</command></link>
</para>
</listitem>

<listitem>
<para>
<link linkend="folder-hook"><command>folder-hook</command></link>
</para>
</listitem>

<listitem>
<para>
<link linkend="iconv-hook"><command>iconv-hook</command></link>
</para>
</listitem>

<listitem>
<para>
<link linkend="mbox-hook"><command>mbox-hook</command></link>
</para>
</listitem>

<listitem>
<para>
<link linkend="message-hook"><command>message-hook</command></link>
</para>
</listitem>

<listitem>
<para>
<link linkend="open-hook"><command>open-hook</command></link>
</para>
</listitem>

<listitem>
<para>
<link linkend="reply-hook"><command>reply-hook</command></link>
</para>
</listitem>

<listitem>
<para>
<link linkend="save-hook"><command>save-hook</command></link>
</para>
</listitem>

<listitem>
<para>
<link linkend="send-hook"><command>send-hook</command></link>
</para>
</listitem>

<listitem>
<para>
<link linkend="send2-hook"><command>send2-hook</command></link>
</para>
</listitem>

</itemizedlist>

for specific details on each type of <emphasis>hook</emphasis> available.
</para>

<note>
<para>
If a hook changes configuration settings, these changes remain effective
until the end of the current Mutt session. As this is generally not
desired, a <quote>default</quote> hook needs to be added before all
other hooks of that type to restore configuration defaults.
</para>
</note>

<example id="ex-default-hook">
<title>Specifying a <quote>default</quote> hook</title>
<screen>
send-hook . 'unmy_hdr From:'
send-hook ~C'^b@b\.b$' my_hdr from: c@c.c
</screen>
</example>

<para>
In <xref linkend="ex-default-hook"/>, by default the value of <link
linkend="from">$from</link> and <link
linkend="realname">$realname</link> is not overridden. When sending
messages either To: or Cc: to <literal>&lt;b@b.b&gt;</literal>, the
From: header is changed to <literal>&lt;c@c.c&gt;</literal>.
</para>

<sect2 id="pattern-hook" xreflabel="Message Matching in Hooks">
<title>Message Matching in Hooks</title>

<para>
Hooks that act upon messages (<command>message-hook</command>,
<command>reply-hook</command>, <command>send-hook</command>,
<command>send2-hook</command>, <command>save-hook</command>,
<command>fcc-hook</command>) are evaluated in a slightly different
manner. For the other types of hooks, a <link linkend="regexp">regular
expression</link> is sufficient.  But in dealing with messages a finer
grain of control is needed for matching since for different purposes you
want to match different criteria.
</para>

<para>
Mutt allows the use of the <link linkend="patterns">search
pattern</link> language for matching messages in hook commands.  This
works in exactly the same way as it would when
<emphasis>limiting</emphasis> or <emphasis>searching</emphasis> the
mailbox, except that you are restricted to those operators which match
information Mutt extracts from the header of the message (i.e., from,
to, cc, date, subject, etc.).
</para>

<para>
For example, if you wanted to set your return address based upon sending
mail to a specific address, you could do something like:
</para>

<screen>
send-hook '~t ^me@cs\.hmc\.edu$' 'my_hdr From: Mutt User &lt;user@host&gt;'
</screen>

<para>
which would execute the given command when sending mail to
<emphasis>me@cs.hmc.edu</emphasis>.
</para>

<para>
However, it is not required that you write the pattern to match using
the full searching language.  You can still specify a simple
<emphasis>regular expression</emphasis> like the other hooks, in which
case Mutt will translate your pattern into the full language, using the
translation specified by the <link
linkend="default-hook">$default_hook</link> variable.  The pattern is
translated at the time the hook is declared, so the value of <link
linkend="default-hook">$default_hook</link> that is in effect at that
time will be used.
</para>

</sect2>

<sect2 id="mailbox-hook" xreflabel="Mailbox Matching in Hooks">
<title>Mailbox Matching in Hooks</title>

<para>
Hooks that match against mailboxes (<command>folder-hook</command>,
<command>mbox-hook</command>) apply both <link linkend="regexp">regular
expression</link> syntax as well as <link linkend="shortcuts">mailbox
shortcut</link> expansion on the regexp parameter.  There is some
overlap between these, so special attention should be paid to the first
character of the regexp.
</para>

<screen>
# Here, ^ will expand to "the current mailbox" not "beginning of string":
folder-hook ^/home/user/Mail/bar "set sort=threads"

# If you want ^ to be interpreted as "beginning of string", one workaround
# is to enclose the regexp in parenthesis:
folder-hook (^/home/user/Mail/bar) "set sort=threads"

# This will expand to the default save folder for the alias "imap.example.com", which
# is probably not what you want:
folder-hook @imap.example.com "set sort=threads"

# A workaround is to use parenthesis or a backslash:
folder-hook (@imap.example.com) "set sort=threads"
folder-hook '\@imap.example.com' "set sort=threads"
</screen>

<para>
Keep in mind that mailbox shortcut expansion on the regexp parameter
takes place when the hook is initially parsed, not when the hook is
matching against a mailbox.  When Mutt starts up and is reading the
.muttrc, some mailbox shortcuts may not be usable.  For example, the
"current mailbox" shortcut, ^, will expand to an empty string because no
mailbox has been opened yet.  Mutt will issue an error for this case or
if the mailbox shortcut results in an empty regexp.
</para>

</sect2>

</sect1>

<sect1 id="query">
<title>External Address Queries</title>

<para>
Mutt supports connecting to external directory databases such as LDAP,
ph/qi, bbdb, or NIS through a wrapper script which connects to Mutt
using a simple interface.  Using the <link
linkend="query-command">$query_command</link> variable, you specify the
wrapper command to use.  For example:
</para>

<screen>
set query_command = "mutt_ldap_query.pl %s"
</screen>

<para>
The wrapper script should accept the query on the command-line.  It
should return a one line message, then each matching response on a
single line, each line containing a tab separated address then name then
some other optional information.  On error, or if there are no matching
addresses, return a non-zero exit code and a one line error message.
</para>

<para>
An example multiple response output:
</para>

<screen>
Searching database ... 20 entries ... 3 matching:
me@cs.hmc.edu           Michael Elkins  mutt dude
blong@fiction.net       Brandon Long    mutt and more
roessler@does-not-exist.org        Thomas Roessler mutt pgp
</screen>

<para>
There are two mechanisms for accessing the query function of Mutt.  One
is to do a query from the index menu using the
<literal>&lt;query&gt;</literal> function (default: Q).  This will
prompt for a query, then bring up the query menu which will list the
matching responses.  From the query menu, you can select addresses to
create aliases, or to mail.  You can tag multiple addresses to mail,
start a new query, or have a new query appended to the current
responses.
</para>

<para>
The other mechanism for accessing the query function is for address
completion, similar to the alias completion.  In any prompt for address
entry, you can use the <literal>&lt;complete-query&gt;</literal>
function (default: ^T) to run a query based on the current address you
have typed.  Like aliases, Mutt will look for what you have typed back
to the last space or comma.  If there is a single response for that
query, Mutt will expand the address in place.  If there are multiple
responses, Mutt will activate the query menu.  At the query menu, you
can select one or more addresses to be added to the prompt.
</para>

</sect1>

<sect1 id="mailbox-formats">
<title>Mailbox Formats</title>

<para>
Mutt supports reading and writing of four different local mailbox
formats: mbox, MMDF, MH and Maildir.  The mailbox type is auto detected,
so there is no need to use a flag for different mailbox types.  When
creating new mailboxes, Mutt uses the default specified with the <link
linkend="mbox-type">$mbox_type</link> variable. A short description of
the formats follows.
</para>

<para>
<emphasis>mbox</emphasis>.  This is a widely used mailbox format for
UNIX.  All messages are stored in a single file.  Each message has a
line of the form:
</para>

<screen>
From me@cs.hmc.edu Fri, 11 Apr 1997 11:44:56 PST
</screen>

<para>
to denote the start of a new message (this is often referred to as the
<quote>From_</quote> line). The mbox format requires mailbox locking, is
prone to mailbox corruption with concurrently writing clients or
misinterpreted From_ lines. Depending on the environment, new mail
detection can be unreliable. Mbox folders are fast to open and easy to
archive.
</para>

<para>
<emphasis>MMDF</emphasis>.  This is a variant of the
<emphasis>mbox</emphasis> format.  Each message is surrounded by lines
containing <quote>^A^A^A^A</quote> (four times control-A's). The same
problems as for mbox apply (also with finding the right message
separator as four control-A's may appear in message bodies).
</para>

<para>
<emphasis>MH</emphasis>. A radical departure from
<emphasis>mbox</emphasis> and <emphasis>MMDF</emphasis>, a mailbox
consists of a directory and each message is stored in a separate file.
The filename indicates the message number (however, this is may not
correspond to the message number Mutt displays). Deleted messages are
renamed with a comma (<quote>,</quote>) prepended to the filename. Mutt
detects this type of mailbox by looking for either
<literal>.mh_sequences</literal> or <literal>.xmhcache</literal> files
(needed to distinguish normal directories from MH mailboxes). MH is more
robust with concurrent clients writing the mailbox, but still may suffer
from lost flags; message corruption is less likely to occur than with
mbox/mmdf. It's usually slower to open compared to mbox/mmdf since many
small files have to be read (Mutt provides <xref
linkend="header-caching"/> to greatly speed this process up).  Depending
on the environment, MH is not very disk-space efficient.
</para>

<para>
<emphasis>Maildir</emphasis>.  The newest of the mailbox formats, used
by the Qmail MTA (a replacement for sendmail).  Similar to
<emphasis>MH</emphasis>, except that it adds three subdirectories of the
mailbox: <emphasis>tmp</emphasis>, <emphasis>new</emphasis> and
<emphasis>cur</emphasis>.  Filenames for the messages are chosen in such
a way they are unique, even when two programs are writing the mailbox
over NFS, which means that no file locking is needed and corruption is
very unlikely. Maildir maybe slower to open without caching in Mutt, it
too is not very disk-space efficient depending on the environment. Since
no additional files are used for metadata (which is embedded in the
message filenames) and Maildir is locking-free, it's easy to sync across
different machines using file-level synchronization tools.
</para>

</sect1>

<sect1 id="shortcuts">
<title>Mailbox Shortcuts</title>

<para>
There are a number of built in shortcuts which refer to specific
mailboxes.  These shortcuts can be used anywhere you are prompted for a
file or mailbox path or in path-related configuration variables. Note
that these only work at the beginning of a string.
</para>

<table id="tab-mailbox-shortcuts">
<title>Mailbox shortcuts</title>
<tgroup cols="2">
<thead>
<row><entry>Shortcut</entry><entry>Refers to...</entry></row>
</thead>
<tbody>
<row><entry><literal>!</literal></entry><entry>your <link linkend="spoolfile">$spoolfile</link> (incoming) mailbox</entry></row>
<row><entry><literal>&gt;</literal></entry><entry>your <link linkend="mbox">$mbox</link> file</entry></row>
<row><entry><literal>&lt;</literal></entry><entry>your <link linkend="record">$record</link> file</entry></row>
<row><entry><literal>^</literal></entry><entry>the current mailbox</entry></row>
<row><entry><literal>-</literal> or <literal>!!</literal></entry><entry>the file you've last visited</entry></row>
<row><entry><literal>~</literal></entry><entry>your home directory</entry></row>
<row><entry><literal>=</literal> or <literal>+</literal></entry><entry>your <link linkend="folder">$folder</link> directory</entry></row>
<row><entry><emphasis>@alias</emphasis></entry><entry>to the <link linkend="save-hook">default save folder</link> as determined by the address of the alias</entry></row>
</tbody>
</tgroup>
</table>

<para>
For example, to store a copy of outgoing messages in the folder they
were composed in, a <link
linkend="folder-hook"><command>folder-hook</command></link> can be used
to set <link linkend="record">$record</link>:
</para>

<screen>
folder-hook . 'set record=^'</screen>

</sect1>

<sect1 id="using-lists">
<title>Handling Mailing Lists</title>

<para>
Mutt has a few configuration options that make dealing with large
amounts of mail easier.  The first thing you must do is to let Mutt know
what addresses you consider to be mailing lists (technically this does
not have to be a mailing list, but that is what it is most often used
for), and what lists you are subscribed to.  This is accomplished
through the use of the <link linkend="lists"><command>lists</command>
and <command>subscribe</command></link> commands in your
<literal>.muttrc</literal>.
</para>

<para>
Now that Mutt knows what your mailing lists are, it can do several
things, the first of which is the ability to show the name of a list
through which you received a message (i.e., of a subscribed list) in the
<emphasis>index</emphasis> menu display.  This is useful to distinguish
between personal and list mail in the same mailbox.  In the <link
linkend="index-format">$index_format</link> variable, the expando
<quote>%L</quote> will print the string <quote>To &lt;list&gt;</quote>
when <quote>list</quote> appears in the <quote>To</quote> field, and
<quote>Cc &lt;list&gt;</quote> when it appears in the <quote>Cc</quote>
field (otherwise it prints the name of the author).
</para>

<para>
Often times the <quote>To</quote> and <quote>Cc</quote> fields in
mailing list messages tend to get quite large. Most people do not bother
to remove the author of the message they reply to from the list,
resulting in two or more copies being sent to that person.  The
<literal>&lt;list-reply&gt;</literal> function, which by default is
bound to <quote>L</quote> in the <emphasis>index</emphasis> menu and
<emphasis>pager</emphasis>, helps reduce the clutter by only replying to
the known mailing list addresses instead of all recipients (except as
specified by <literal>Mail-Followup-To</literal>, see below).
</para>

<para>
Mutt also supports the <literal>Mail-Followup-To</literal> header.  When
you send a message to a list of recipients which includes one or several
subscribed mailing lists, and if the <link
linkend="followup-to">$followup_to</link> option is set, Mutt will
generate a Mail-Followup-To header which contains all the recipients to
whom you send this message, but not your address. This indicates that
group-replies or list-replies (also known as <quote>followups</quote>)
to this message should only be sent to the original recipients of the
message, and not separately to you - you'll receive your copy through
one of the mailing lists you are subscribed to.
</para>

<para>
Conversely, when group-replying or list-replying to a message which has
a <literal>Mail-Followup-To</literal> header, Mutt will respect this
header if the <link
linkend="honor-followup-to">$honor_followup_to</link> configuration
variable is set.  Using <link linkend="list-reply">list-reply</link>
will in this case also make sure that the reply goes to the mailing
list, even if it's not specified in the list of recipients in the
<literal>Mail-Followup-To</literal>.
</para>

<note>
<para>
When header editing is enabled, you can create a
<literal>Mail-Followup-To</literal> header manually.  Mutt will only
auto-generate this header if it doesn't exist when you send the message.
</para>
</note>

<para>
The other method some mailing list admins use is to generate a
<quote>Reply-To</quote> field which points back to the mailing list
address rather than the author of the message.  This can create problems
when trying to reply directly to the author in private, since most mail
clients will automatically reply to the address given in the
<quote>Reply-To</quote> field.  Mutt uses the <link
linkend="reply-to">$reply_to</link> variable to help decide which
address to use.  If set to <emphasis>ask-yes</emphasis> or
<emphasis>ask-no</emphasis>, you will be prompted as to whether or not
you would like to use the address given in the <quote>Reply-To</quote>
field, or reply directly to the address given in the <quote>From</quote>
field.  When set to <emphasis>yes</emphasis>, the
<quote>Reply-To</quote> field will be used when present.
</para>

<para>
Lastly, Mutt has the ability to <link linkend="sort">sort</link> the
mailbox into <link linkend="threads">threads</link>.  A thread is a
group of messages which all relate to the same subject.  This is usually
organized into a tree-like structure where a message and all of its
replies are represented graphically.  If you've ever used a threaded
news client, this is the same concept.  It makes dealing with large
volume mailing lists easier because you can easily delete uninteresting
threads and quickly find topics of value.
</para>

</sect1>

<sect1 id="using-keywords">
<title>Keyword Management</title>

<para>
Mutt has supported textual labels (usually known as X-Labels after
the header that we use to store them) for many years.  Since we
initially added support for X-Lanels, however, the larger community
has evolved more common ways of using and managing such labels, often
known as <quote>keywords</quote> or <quote>tags</quote>.
</para>

<para>
If you are new to Mutt or to using keywords in Mutt, you only need
to know that the &lt;edit-label&gt; binding (<literal>y</literal> by
default) will edit keywords, and that you can search for keywords
using the <literal>~y</literal> pattern, and use the <literal>%y</literal>
expando to display it in your <literal>$index_format</literal>.  You also
can sort by keyword.  Keywords that you set will be stored to the
<literal>X-Label:</literal> header by default.
</para>

<para>
If you've been using X-Labels for a while, things have grown slightly.
Mutt still supports X-Labels much as it has since 2000, but the scope
of this support has expanded to support three additional header-based
techniques for storing keyword metadata on messages:
</para>

<variablelist>

<varlistentry>
<term>X-Keywords</term>
<listitem>
<para>
Informal design; space-delimited keywords
</para>
</listitem>
</varlistentry>

<varlistentry>
<term>X-Mozilla-Keys</term>
<listitem>
<para>
Informal design used by Mozilla-based agents; space-delimited keywords
</para>
</listitem>
</varlistentry>

<varlistentry>
<term>Keywords</term>
<listitem>
<para>
Standardized in RFC2822 (2001); comma-space-delimited keywords
</para>
</listitem>
</varlistentry>

<varlistentry>
<term>X-Label</term>
<listitem>
<para>
Mutt-specific design; freeform text (but see <link linkend="xlabel-delimiter">$xlabel_delimiter</link>)
</para>
</listitem>
</varlistentry>

</variablelist>

<para>
With X-Label, mutt's only notion of a message keyword was the literal
string value of the X-Label header.  Under the new, integrated support,
each message may have a list of distinct message keywords.  When reading
keywords from one of the headers in the list above, the header value is
split on the indicated delimiter (space or comma-space) for X-Keywords:,
X-Mozilla-Keys:, and Keywords:.  By default, X-Label: is parsed as a
single keyword.  By setting $xlabel_delimiter, you can force splitting
of X-Label: as well.
</para>

<para>
Two boolean variables control how keywords are saved when writing
messages to a mailbox.  The default settings preserve backward
compatibility within mutt completely, but by changing these
values you can transition to more standard keyword storage. <link
linkend="keywords-legacy">$keywords_legacy</link>, if set, will tell
mutt to use only "legacy" headers -- i.e., <literal>X-Keywords:</literal>,
<literal>X-Mozilla-Keys</literal>, <literal>Keywords</literal>, or
<literal>X-Label:</literal>.  Keywords will be saved to whichever
header was in use by the message the keyword was read from.  If
<link linkend="keywords-standard">$keywords_standard</link> is
set, keywords will be saved without exception to the standard
<literal>Keywords:</literal> header.  (If both are set, both will be used;
if both are unset, legacy headers are used.)  Additionally, <link
linkend="xlabel-delimiter">$xlabel_delimiter</link> is used to format
the X-Label: header on saves.
</para>

<para>
To migrate completely to the new standard,
unset <literal>$keywords_legacy</literal> and set
<literal>$keywords_standard</literal>, and set
<literal>$xlabel_delimiter</literal> either to what you currently use to
delimit keywords in X-Labels, or to <quote>,&nbsp;</quote> (comma
space).
</para>

<para>
Note that it is common practice to insert <literal>X-Label:</literal> or
other keyword headers from proxmail or other mail filters.  This is
a useful trick for categorizing messages en masse as they are delivered
to your inbox, and it is fully compatible with the new keywords code.
</para>

</sect1>

<sect1 id="new-mail">
<title>New Mail Detection</title>

<para>
Mutt supports setups with multiple folders, allowing all of them to be
monitored for new mail (see <xref linkend="mailboxes"/> for details).
</para>

<sect2 id="new-mail-formats">
<title>How New Mail Detection Works</title>

<para>
For Mbox and Mmdf folders, new mail is detected by comparing access
and/or modification times of files: Mutt assumes a folder has new mail
if it wasn't accessed after it was last modified. Utilities like
<literal>biff</literal> or <literal>frm</literal> or any other program
which accesses the mailbox might cause Mutt to never detect new mail for
that mailbox if they do not properly reset the access time. Other
possible causes of Mutt not detecting new mail in these folders are
backup tools (updating access times) or filesystems mounted without
access time update support (for Linux systems, see the
<literal>relatime</literal> option).
</para>

<note>
<para>
Contrary to older Mutt releases, it now maintains the new mail status of
a folder by properly resetting the access time if the folder contains at
least one message which is neither read, nor deleted, nor marked as old.
</para>
</note>

<para>
In cases where new mail detection for Mbox or Mmdf folders appears to be
unreliable, the <link linkend="check-mbox-size">$check_mbox_size</link>
option can be used to make Mutt track and consult file sizes for new
mail detection instead which won't work for size-neutral changes.
</para>

<para>
New mail for Maildir is assumed if there is one message in the
<literal>new/</literal> subdirectory which is not marked deleted (see
<link linkend="maildir-trash">$maildir_trash</link>). For MH folders, a
mailbox is considered having new mail if there's at least one message in
the <quote>unseen</quote> sequence as specified by <link
linkend="mh-seq-unseen">$mh_seq_unseen</link>.
</para>

<para>
Mutt does not poll POP3 folders for new mail, it only periodically
checks the currently opened folder (if it's a POP3 folder).
</para>

<para>
For IMAP, by default Mutt uses recent message counts provided by the
server to detect new mail. If the <link
linkend="imap-idle">$imap_idle</link> option is set, it'll use the IMAP
IDLE extension if advertised by the server.
</para>

</sect2>

<sect2 id="new-mail-polling">
<title>Polling For New Mail</title>

<para>
When in the index menu and being idle (also see <link
linkend="timeout">$timeout</link>), Mutt periodically checks for new
mail in all folders which have been configured via the
<command>mailboxes</command> command. The interval depends on the folder
type: for local/IMAP folders it consults <link
linkend="mail-check">$mail_check</link> and <link
linkend="pop-checkinterval">$pop_checkinterval</link> for POP folders.
</para>

<para>
Outside the index menu the directory browser supports checking for new
mail using the <literal>&lt;check-new&gt;</literal> function which is
unbound by default. Pressing TAB will bring up a menu showing the files
specified by the <command>mailboxes</command> command, and indicate
which contain new messages. Mutt will automatically enter this mode when
invoked from the command line with the <literal>-y</literal> option.
</para>

<para>
For the pager, index and directory browser menus, Mutt contains the
<literal>&lt;buffy-list&gt;</literal> function (bound to
<quote>.</quote> by default) which will print a list of folders with new
mail in the command line at the bottom of the screen.
</para>

<para>
For the index, by default Mutt displays the number of mailboxes with new
mail in the status bar, please refer to the <link
linkend="status-format">$status_format</link> variable for details.
</para>

<para>
When changing folders, Mutt fills the prompt with the first folder from
the mailboxes list containing new mail (if any), pressing
<literal>&lt;Space&gt;</literal> will cycle through folders with new
mail.  The (by default unbound) function
<literal>&lt;next-unread-mailbox&gt;</literal> in the index can be used
to immediately open the next folder with unread mail (if any).
</para>

</sect2>

</sect1>

<sect1 id="editing-threads">
<title>Editing Threads</title>

<para>
Mutt has the ability to dynamically restructure threads that are broken
either by misconfigured software or bad behavior from some
correspondents. This allows to clean your mailboxes from these
annoyances which make it hard to follow a discussion.
</para>

<sect2 id="link-threads">
<title>Linking Threads</title>

<para>
Some mailers tend to <quote>forget</quote> to correctly set the
<quote>In-Reply-To:</quote> and <quote>References:</quote> headers when
replying to a message. This results in broken discussions because Mutt
has not enough information to guess the correct threading.  You can fix
this by tagging the reply, then moving to the parent message and using
the <literal>&lt;link-threads&gt;</literal> function (bound to &amp; by
default). The reply will then be connected to this parent message.
</para>

<para>
You can also connect multiple children at once, tagging them and using
the <literal>&lt;tag-prefix&gt;</literal> command (<quote>;</quote>) or
the <link linkend="auto-tag">$auto_tag</link> option.
</para>

</sect2>

<sect2 id="break-threads">
<title>Breaking Threads</title>

<para>
On mailing lists, some people are in the bad habit of starting a new
discussion by hitting <quote>reply</quote> to any message from the list
and changing the subject to a totally unrelated one.  You can fix such
threads by using the <literal>&lt;break-thread&gt;</literal> function
(bound by default to #), which will turn the subthread starting from the
current message into a whole different thread.
</para>

</sect2>

</sect1>

<sect1 id="dsn">
<title>Delivery Status Notification (DSN) Support</title>

<para>
RFC1894 defines a set of MIME content types for relaying information
about the status of electronic mail messages.  These can be thought of
as <quote>return receipts.</quote>
</para>

<para>
To support DSN, there are two variables. <link
linkend="dsn-notify">$dsn_notify</link> is used to request receipts for
different results (such as failed message, message delivered, etc.).
<link linkend="dsn-return">$dsn_return</link> requests how much of your
message should be returned with the receipt (headers or full message).
</para>

<para>
When using <link linkend="sendmail">$sendmail</link> for mail delivery,
you need to use either Berkeley sendmail 8.8.x (or greater) a MTA
supporting DSN command line options compatible to Sendmail: The -N and
-R options can be used by the mail client to make requests as to what
type of status messages should be returned. Please consider your MTA
documentation whether DSN is supported.
</para>

<para>
For SMTP delivery using <link linkend="smtp-url">$smtp_url</link>, it
depends on the capabilities announced by the server whether Mutt will
attempt to request DSN or not.
</para>

</sect1>

<sect1 id="urlview">
<title>Start a WWW Browser on URLs</title>

<para>
If a message contains URLs, it is efficient to get a menu with all the
URLs and start a WWW browser on one of them.  This functionality is
provided by the external urlview program which can be retrieved at
<ulink
url="ftp://ftp.mutt.org/mutt/contrib/">ftp://ftp.mutt.org/mutt/contrib/</ulink>
and the configuration commands:
</para>

<screen>
macro index \cb |urlview\n
macro pager \cb |urlview\n
</screen>

</sect1>

<sect1 id="misc-topics">
<title>Miscellany</title>

<para>
This section documents various features that fit nowhere else.
</para>

<variablelist>
<varlistentry>
<term>
Address normalization
</term>
<listitem>
<para>
Mutt normalizes all e-mail addresses to the simplest form possible. If
an address contains a realname, the form <emphasis>Joe User
&lt;joe@example.com&gt;</emphasis> is used and the pure e-mail address
without angle brackets otherwise, i.e. just
<emphasis>joe@example.com</emphasis>.
</para>
<para>
This normalization affects all headers Mutt generates including aliases.
</para>
</listitem>
</varlistentry>
<varlistentry>
<term>
Initial folder selection
</term>
<listitem>
<para>
The folder Mutt opens at startup is determined as follows: the folder
specified in the <literal>$MAIL</literal> environment variable if
present. Otherwise, the value of <literal>$MAILDIR</literal> is taken
into account. If that isn't present either, Mutt takes the user's
mailbox in the mailspool as determined at compile-time (which may also
reside in the home directory). The <link
linkend="spoolfile">$spoolfile</link> setting overrides this
selection. Highest priority has the mailbox given with the
<literal>-f</literal> command line option.
</para>
</listitem>
</varlistentry>
</variablelist>

</sect1>

</chapter>

<chapter id="mimesupport">
<title>Mutt's MIME Support</title>

<para>
Quite a bit of effort has been made to make Mutt the premier text-mode
MIME MUA.  Every effort has been made to provide the functionality that
the discerning MIME user requires, and the conformance to the standards
wherever possible.  When configuring Mutt for MIME, there are two extra
types of configuration files which Mutt uses.  One is the
<literal>mime.types</literal> file, which contains the mapping of file
extensions to IANA MIME types.  The other is the
<literal>mailcap</literal> file, which specifies the external commands
to use for handling specific MIME types.
</para>

<sect1 id="using-mime">
<title>Using MIME in Mutt</title>

<sect2 id="mime-overview">
<title>MIME Overview</title>

<para>
MIME is short for <quote>Multipurpose Internet Mail Extension</quote>
and describes mechanisms to internationalize and structure mail
messages. Before the introduction of MIME, messages had a single text
part and were limited to us-ascii header and content. With MIME,
messages can have attachments (and even attachments which itself have
attachments and thus form a tree structure), nearly arbitrary characters
can be used for sender names, recipients and subjects.
</para>

<para>
Besides the handling of non-ascii characters in message headers, to Mutt
the most important aspect of MIME are so-called MIME types. These are
constructed using a <emphasis>major</emphasis> and
<emphasis>minor</emphasis> type separated by a forward slash.  These
specify details about the content that follows. Based upon these, Mutt
decides how to handle this part. The most popular major type is
<quote><literal>text</literal></quote> with minor types for plain text,
HTML and various other formats. Major types also exist for images,
audio, video and of course general application data (e.g. to separate
cryptographically signed data with a signature, send office documents,
and in general arbitrary binary data). There's also the
<literal>multipart</literal> major type which represents the root of a
subtree of MIME parts. A list of supported MIME types can be found in
<xref linkend="supported-mime-types"/>.
</para>

<para>
MIME also defines a set of encoding schemes for transporting MIME
content over the network: <literal>7bit</literal>,
<literal>8bit</literal>, <literal>quoted-printable</literal>,
<literal>base64</literal> and <literal>binary</literal>. There're some
rules when to choose what for encoding headers and/or body (if needed),
and Mutt will in general make a good choice.
</para>

<para>
Mutt does most of MIME encoding/decoding behind the scenes to form
messages conforming to MIME on the sending side. On reception, it can be
flexibly configured as to how what MIME structure is displayed (and if
it's displayed): these decisions are based on the content's MIME type.
There are three areas/menus in dealing with MIME: the pager (while
viewing a message), the attachment menu and the compose menu.
</para>

</sect2>

<sect2 id="mime-pager">
<title>Viewing MIME Messages in the Pager</title>

<para>
When you select a message from the index and view it in the pager, Mutt
decodes as much of a message as possible to a text representation.  Mutt
internally supports a number of MIME types, including the
<literal>text</literal> major type (with all minor types), the
<literal>message/rfc822</literal> (mail messages) type and some
<literal>multipart</literal> types. In addition, it recognizes a variety
of PGP MIME types, including PGP/MIME and
<literal>application/pgp</literal>.
</para>

<para>
Mutt will denote attachments with a couple lines describing them.
These lines are of the form:
</para>

<screen>
[-- Attachment #1: Description --]
[-- Type: text/plain, Encoding: 7bit, Size: 10000 --]
</screen>

<para>
Where the <emphasis>Description</emphasis> is the description or
filename given for the attachment, and the <emphasis>Encoding</emphasis>
is one of the already mentioned content encodings.
</para>

<para>
If Mutt cannot deal with a MIME type, it will display a message like:
</para>

<screen>
[-- image/gif is unsupported (use 'v' to view this part) --]
</screen>

</sect2>

<sect2 id="attach-menu">
<title>The Attachment Menu</title>

<para>
The default binding for <literal>&lt;view-attachments&gt;</literal> is
<quote>v</quote>, which displays the attachment menu for a message.  The
attachment menu displays a list of the attachments in a message.  From
the attachment menu, you can save, print, pipe, delete, and view
attachments.  You can apply these operations to a group of attachments
at once, by tagging the attachments and by using the
<literal>&lt;tag-prefix&gt;</literal> operator.  You can also reply to
the current message from this menu, and only the current attachment (or
the attachments tagged) will be quoted in your reply.  You can view
attachments as text, or view them using the mailcap viewer definition
(the mailcap mechanism is explained later in detail).
</para>

<para>
Finally, you can apply the usual message-related functions (like <link
linkend="resend-message"><literal>&lt;resend-message&gt;</literal></link>,
and the <literal>&lt;reply&gt;</literal> and
<literal>&lt;forward&gt;</literal> functions) to attachments of type
<literal>message/rfc822</literal>.
</para>

<para>
See table <xref linkend="tab-attachment-bindings"/> for all available
functions.
</para>

</sect2>

<sect2 id="compose-menu">
<title>The Compose Menu</title>

<para>
The compose menu is the menu you see before you send a message.  It
allows you to edit the recipient list, the subject, and other aspects of
your message.  It also contains a list of the attachments of your
message, including the main body.  From this menu, you can print, copy,
filter, pipe, edit, compose, review, and rename an attachment or a list
of tagged attachments.  You can also modifying the attachment
information, notably the type, encoding and description.
</para>

<para>
Attachments appear as follows by default:
</para>

<screen>
- 1 [text/plain, 7bit, 1K]           /tmp/mutt-euler-8082-0 &lt;no description&gt;
  2 [applica/x-gunzip, base64, 422K] ~/src/mutt-0.85.tar.gz &lt;no description&gt;
</screen>

<para>
The <quote>-</quote> denotes that Mutt will delete the file after
sending (or postponing, or canceling) the message.  It can be toggled
with the <literal>&lt;toggle-unlink&gt;</literal> command (default: u).
The next field is the MIME content-type, and can be changed with the
<literal>&lt;edit-type&gt;</literal> command (default: ^T).  The next
field is the encoding for the attachment, which allows a binary message
to be encoded for transmission on 7bit links.  It can be changed with
the <literal>&lt;edit-encoding&gt;</literal> command (default: ^E).  The
next field is the size of the attachment, rounded to kilobytes or
megabytes.  The next field is the filename, which can be changed with
the <literal>&lt;rename-file&gt;</literal> command (default: R).  The
final field is the description of the attachment, and can be changed
with the <literal>&lt;edit-description&gt;</literal> command (default:
d). See <link linkend="attach-format">$attach_format</link> for a full
list of available expandos to format this display to your needs.
</para>

</sect2>

</sect1>

<sect1 id="mime-types">
<title>MIME Type Configuration with <literal>mime.types</literal></title>

<para>
To get most out of MIME, it's important that a MIME part's content type
matches the content as closely as possible so that the recipient's
client can automatically select the right viewer for the
content. However, there's no reliable for Mutt to know how to detect
every possible file type. Instead, it uses a simple plain text mapping
file that specifies what file extension corresponds to what MIME
type. This file is called <literal>mime.types</literal>.
</para>

<para>
When you add an attachment to your mail message, Mutt searches your
personal <literal>mime.types</literal> file at
<literal>$HOME/.mime.types</literal>, and then the system
<literal>mime.types</literal> file at
<literal>/usr/local/share/mutt/mime.types</literal> or
<literal>/etc/mime.types</literal>
</para>

<para>
Each line starts with the full MIME type, followed by a space and
space-separated list of file extensions. For example you could use:
</para>

<example id="ex-mime-types">
<title><literal>mime.types</literal></title>
<screen>
application/postscript          ps eps
application/pgp                 pgp
audio/x-aiff                    aif aifc aiff
</screen>
</example>

<para>
A sample <literal>mime.types</literal> file comes with the Mutt
distribution, and should contain most of the MIME types you are likely
to use.
</para>

<para>
If Mutt can not determine the MIME type by the extension of the file you
attach, it will look at the file.  If the file is free of binary
information, Mutt will assume that the file is plain text, and mark it
as <literal>text/plain</literal>.  If the file contains binary
information, then Mutt will mark it as
<literal>application/octet-stream</literal>.  You can change the MIME
type that Mutt assigns to an attachment by using the
<literal>&lt;edit-type&gt;</literal> command from the compose menu
(default: ^T), see <xref linkend="supported-mime-types"/> for supported
major types. Mutt recognizes all of these if the appropriate entry is
found in the <literal>mime.types</literal> file. Non-recognized mime
types should only be used if the recipient of the message is likely to
be expecting such attachments.
</para>

<table id="supported-mime-types">
<title>Supported MIME types</title>
<tgroup cols="3">
<thead>
<row><entry>MIME major type</entry><entry>Standard</entry><entry>Description</entry></row>
</thead>
<tbody>
<row><entry><literal>application</literal></entry><entry>yes</entry><entry>General application data</entry></row>
<row><entry><literal>audio</literal></entry><entry>yes</entry><entry>Audio data</entry></row>
<row><entry><literal>image</literal></entry><entry>yes</entry><entry>Image data</entry></row>
<row><entry><literal>message</literal></entry><entry>yes</entry><entry>Mail messages, message status information</entry></row>
<row><entry><literal>model</literal></entry><entry>yes</entry><entry>VRML and other modeling data</entry></row>
<row><entry><literal>multipart</literal></entry><entry>yes</entry><entry>Container for other MIME parts</entry></row>
<row><entry><literal>text</literal></entry><entry>yes</entry><entry>Text data</entry></row>
<row><entry><literal>video</literal></entry><entry>yes</entry><entry>Video data</entry></row>
<row><entry><literal>chemical</literal></entry><entry>no</entry><entry>Mostly molecular data</entry></row>
</tbody>
</tgroup>
</table>

<para>
MIME types are not arbitrary, they need to be assigned by <ulink
url="http://www.iana.org/assignments/media-types/">IANA</ulink>.
</para>

</sect1>

<sect1 id="mailcap">
<title>MIME Viewer Configuration with Mailcap</title>

<para>
Mutt supports RFC 1524 MIME Configuration, in particular the Unix
specific format specified in Appendix A of RFC 1524.  This file format
is commonly referred to as the <quote>mailcap</quote> format.  Many MIME
compliant programs utilize the mailcap format, allowing you to specify
handling for all MIME types in one place for all programs.  Programs
known to use this format include Firefox, lynx and metamail.
</para>

<para>
In order to handle various MIME types that Mutt doesn't have built-in
support for, it parses a series of external configuration files to find
an external handler. The default search string for these files is a
colon delimited list containing the following files:
</para>

<orderedlist>
<listitem><para><literal>$HOME/.mailcap</literal></para></listitem>
<listitem><para><literal>$PKGDATADIR/mailcap</literal></para></listitem>
<listitem><para><literal>$SYSCONFDIR/mailcap</literal></para></listitem>
<listitem><para><literal>/etc/mailcap</literal></para></listitem>
<listitem><para><literal>/usr/etc/mailcap</literal></para></listitem>
<listitem><para><literal>/usr/local/etc/mailcap</literal></para></listitem>
</orderedlist>

<para>
where <literal>$HOME</literal> is your home directory. The
<literal>$PKGDATADIR</literal> and the <literal>$SYSCONFDIR</literal>
directories depend on where Mutt is installed: the former is the default
for shared data, the latter for system configuration files.
</para>

<para>
The default search path can be obtained by running the following
command:
</para>

<screen>
mutt -nF /dev/null -Q mailcap_path
</screen>

<para>
In particular, the metamail distribution will install a mailcap file,
usually as <literal>/usr/local/etc/mailcap</literal>, which contains
some baseline entries.
</para>

<sect2 id="mailcap-basics">
<title>The Basics of the Mailcap File</title>

<para>
A mailcap file consists of a series of lines which are comments, blank,
or definitions.
</para>

<para>
A comment line consists of a # character followed by anything you want.
</para>

<para>
A blank line is blank.
</para>

<para>
A definition line consists of a content type, a view command, and any
number of optional fields.  Each field of a definition line is divided
by a semicolon <quote>;</quote> character.
</para>

<para>
The content type is specified in the MIME standard
<quote>type/subtype</quote> notation.  For example,
<literal>text/plain</literal>, <literal>text/html</literal>,
<literal>image/gif</literal>, etc.  In addition, the mailcap format
includes two formats for wildcards, one using the special
<quote>*</quote> subtype, the other is the implicit wild, where you only
include the major type.  For example, <literal>image/*</literal>, or
<literal>video</literal> will match all image types and video types,
respectively.
</para>

<para>
The view command is a Unix command for viewing the type specified. There
are two different types of commands supported. The default is to send
the body of the MIME message to the command on stdin. You can change
this behavior by using <literal>%s</literal> as a parameter to your view
command.  This will cause Mutt to save the body of the MIME message to a
temporary file, and then call the view command with the
<literal>%s</literal> replaced by the name of the temporary file. In
both cases, Mutt will turn over the terminal to the view program until
the program quits, at which time Mutt will remove the temporary file if
it exists. This means that mailcap does <emphasis>not</emphasis> work
out of the box with programs which detach themselves from the terminal
right after starting, like <literal>open</literal> on Mac OS X. In order
to nevertheless use these programs with mailcap, you probably need
custom shell scripts.
</para>

<para>
So, in the simplest form, you can send a <literal>text/plain</literal>
message to the external pager more on standard input:
</para>

<screen>
text/plain; more
</screen>

<para>
Or, you could send the message as a file:
</para>

<screen>
text/plain; more %s
</screen>

<para>
Perhaps you would like to use lynx to interactively view a
<literal>text/html</literal> message:
</para>

<screen>
text/html; lynx %s
</screen>

<para>
In this case, lynx does not support viewing a file from standard input,
so you must use the <literal>%s</literal> syntax.
</para>

<note>
<para>
<emphasis>Some older versions of lynx contain a bug where they will
check the mailcap file for a viewer for <literal>text/html</literal>.
They will find the line which calls lynx, and run it.  This causes lynx
to continuously spawn itself to view the object.</emphasis>
</para>
</note>

<para>
On the other hand, maybe you don't want to use lynx interactively, you
just want to have it convert the <literal>text/html</literal> to
<literal>text/plain</literal>, then you can use:
</para>

<screen>
text/html; lynx -dump %s | more
</screen>

<para>
Perhaps you wish to use lynx to view <literal>text/html</literal> files,
and a pager on all other text formats, then you would use the following:
</para>

<screen>
text/html; lynx %s
text/*; more
</screen>

</sect2>

<sect2 id="secure-mailcap">
<title>Secure Use of Mailcap</title>

<para>
The interpretation of shell meta-characters embedded in MIME parameters
can lead to security problems in general.  Mutt tries to quote
parameters in expansion of <literal>%s</literal> syntaxes properly, and
avoids risky characters by substituting them, see the <link
linkend="mailcap-sanitize">$mailcap_sanitize</link> variable.
</para>

<para>
Although Mutt's procedures to invoke programs with mailcap seem to be
safe, there are other applications parsing mailcap, maybe taking less
care of it.  Therefore you should pay attention to the following rules:
</para>

<para>
<emphasis>Keep the %-expandos away from shell quoting.</emphasis> Don't
quote them with single or double quotes.  Mutt does this for you, the
right way, as should any other program which interprets mailcap.  Don't
put them into backtick expansions.  Be highly careful with evil
statements, and avoid them if possible at all.  Trying to fix broken
behavior with quotes introduces new leaks &mdash; there is no
alternative to correct quoting in the first place.
</para>

<para>
If you have to use the %-expandos' values in context where you need
quoting or backtick expansions, put that value into a shell variable and
reference the shell variable where necessary, as in the following
example (using <literal>$charset</literal> inside the backtick expansion
is safe, since it is not itself subject to any further expansion):
</para>

<screen>
text/test-mailcap-bug; cat %s; copiousoutput; test=charset=%{charset} \
        &amp;&amp; test "`echo $charset | tr '[A-Z]' '[a-z]'`" != iso-8859-1
</screen>

</sect2>

<sect2 id="advanced-mailcap">
<title>Advanced Mailcap Usage</title>

<sect3 id="optional-mailcap-fields">
<title>Optional Fields</title>

<para>
In addition to the required content-type and view command fields, you
can add semi-colon <quote>;</quote> separated fields to set flags and
other options.  Mutt recognizes the following optional fields:
</para>

<variablelist>

<varlistentry>
<term>copiousoutput</term>
<listitem>
<para>
This flag tells Mutt that the command passes possibly large amounts of
text on standard output.  This causes Mutt to invoke a pager (either
the internal pager or the external pager defined by the pager variable)
on the output of the view command.  Without this flag, Mutt assumes that
the command is interactive.  One could use this to replace the pipe to
<literal>more</literal> in the <literal>lynx -dump</literal> example in
the Basic section:
</para>

<screen>
text/html; lynx -dump %s ; copiousoutput
</screen>

<para>
This will cause lynx to format the <literal>text/html</literal> output
as <literal>text/plain</literal> and Mutt will use your standard pager
to display the results.
</para>

<para>
Mutt will set the <literal>COLUMNS</literal> environment variable to
the width of the pager.  Some programs make use of this environment
variable automatically.  Others provide a command line argument that
can use this to set the output width:
</para>

<screen>
text/html; lynx -dump -width ${COLUMNS:-80} %s; copiousoutput
</screen>

<para>
Note that when using the built-in pager, <emphasis>only</emphasis>
entries with this flag will be considered a handler for a MIME type
&mdash; all other entries will be ignored.
</para>
</listitem>
</varlistentry>
<varlistentry>
<term>needsterminal</term>
<listitem>
<para>
Mutt uses this flag when viewing attachments with <link
linkend="auto-view"><command>auto_view</command></link>, in order to
decide whether it should honor the setting of the <link
linkend="wait-key">$wait_key</link> variable or not.  When an attachment
is viewed using an interactive program, and the corresponding mailcap
entry has a <emphasis>needsterminal</emphasis> flag, Mutt will use <link
linkend="wait-key">$wait_key</link> and the exit status of the program
to decide if it will ask you to press a key after the external program
has exited.  In all other situations it will not prompt you for a key.
</para>
</listitem>
</varlistentry>
<varlistentry>
<term>compose=&lt;command&gt;</term>
<listitem>
<para>
This flag specifies the command to use to create a new attachment of a
specific MIME type.  Mutt supports this from the compose menu.
</para>
</listitem>
</varlistentry>
<varlistentry>
<term>composetyped=&lt;command&gt;</term>
<listitem>
<para>
This flag specifies the command to use to create a new attachment of a
specific MIME type.  This command differs from the compose command in
that Mutt will expect standard MIME headers on the data.  This can be
used to specify parameters, filename, description, etc. for a new
attachment.  Mutt supports this from the compose menu.
</para>
</listitem>
</varlistentry>
<varlistentry>
<term>print=&lt;command&gt;</term>
<listitem>
<para>
This flag specifies the command to use to print a specific MIME type.
Mutt supports this from the attachment and compose menus.
</para>
</listitem>
</varlistentry>
<varlistentry>
<term>edit=&lt;command&gt;</term>
<listitem>
<para>
This flag specifies the command to use to edit a specific MIME type.
Mutt supports this from the compose menu, and also uses it to compose
new attachments.  Mutt will default to the defined <link
linkend="editor">$editor</link> for text attachments.
</para>
</listitem>
</varlistentry>
<varlistentry>
<term>nametemplate=&lt;template&gt;</term>
<listitem>
<para>
This field specifies the format for the file denoted by
<literal>%s</literal> in the command fields.  Certain programs will
require a certain file extension, for instance, to correctly view a
file.  For instance, lynx will only interpret a file as
<literal>text/html</literal> if the file ends in
<literal>.html</literal>.  So, you would specify lynx as a
<literal>text/html</literal> viewer with a line in the mailcap file
like:
</para>

<screen>
text/html; lynx %s; nametemplate=%s.html
</screen>

</listitem>
</varlistentry>
<varlistentry>
<term>test=&lt;command&gt;</term>
<listitem>
<para>
This field specifies a command to run to test whether this mailcap entry
should be used.  The command is defined with the command expansion rules
defined in the next section.  If the command returns 0, then the test
passed, and Mutt uses this entry.  If the command returns non-zero, then
the test failed, and Mutt continues searching for the right entry.  Note
that the content-type must match before Mutt performs the test.  For
example:
</para>

<screen>
text/html; firefox -remote 'openURL(%s)' ; test=RunningX
text/html; lynx %s
</screen>

<para>
In this example, Mutt will run the program <literal>RunningX</literal>
which will return 0 if the X Window manager is running, and non-zero if
it isn't.  If <literal>RunningX</literal> returns 0, then Mutt will run
firefox to display the <literal>text/html</literal> object.  If RunningX
doesn't return 0, then Mutt will go on to the next entry and use lynx to
display the <literal>text/html</literal> object.
</para>
</listitem>
</varlistentry>
</variablelist>

</sect3>

<sect3 id="mailcap-search-order">
<title>Search Order</title>

<para>
When searching for an entry in the mailcap file, Mutt will search for
the most useful entry for its purpose.  For instance, if you are
attempting to print an <literal>image/gif</literal>, and you have the
following entries in your mailcap file, Mutt will search for an entry
with the print command:
</para>

<screen>
image/*;        xv %s
image/gif;      ; print= anytopnm %s | pnmtops | lpr; \
                nametemplate=%s.gif
</screen>

<para>
Mutt will skip the <literal>image/*</literal> entry and use the
<literal>image/gif</literal> entry with the print command.
</para>

<para>
In addition, you can use this with <link
linkend="auto-view"><command>auto_view</command></link> to denote two
commands for viewing an attachment, one to be viewed automatically, the
other to be viewed interactively from the attachment menu using the
<literal>&lt;view-mailcap&gt;</literal> function (bound to
<quote>m</quote> by default). In addition, you can then use the test
feature to determine which viewer to use interactively depending on your
environment.
</para>

<screen>
text/html;      firefox -remote 'openURL(%s)' ; test=RunningX
text/html;      lynx %s; nametemplate=%s.html
text/html;      lynx -dump %s; nametemplate=%s.html; copiousoutput
</screen>

<para>
For <link linkend="auto-view"><command>auto_view</command></link>, Mutt
will choose the third entry because of the
<literal>copiousoutput</literal> tag.  For interactive viewing, Mutt
will run the program <literal>RunningX</literal> to determine if it
should use the first entry.  If the program returns non-zero, Mutt will
use the second entry for interactive viewing. The last entry is for
inline display in the pager and the
<literal>&lt;view-attach&gt;</literal> function in the attachment menu.
</para>

<para>
Entries with the <literal>copiousoutput</literal> tag should always be
specified as the last one per type. For non-interactive use, the last
entry will then actually be the first matching one with the tag set.
For non-interactive use, only <literal>copiousoutput</literal>-tagged
entries are considered. For interactive use, Mutt ignores this tag and
treats all entries equally. Therefore, if not specified last, all
following entries without this tag would never be considered for
<literal>&lt;view-attach&gt;</literal> because the
<literal>copiousoutput</literal> before them matched already.
</para>

</sect3>

<sect3 id="mailcap-command-expansion">
<title>Command Expansion</title>

<para>
The various commands defined in the mailcap files are passed to the
<literal>/bin/sh</literal> shell using the <literal>system(3)</literal>
function.  Before the command is passed to <literal>/bin/sh
-c</literal>, it is parsed to expand various special parameters with
information from Mutt.  The keywords Mutt expands are:
</para>

<variablelist>

<varlistentry>
<term>%s</term>
<listitem>
<para>
As seen in the basic mailcap section, this variable is expanded to a
filename specified by the calling program.  This file contains the body
of the message to view/print/edit or where the composing program should
place the results of composition.  In addition, the use of this keyword
causes Mutt to not pass the body of the message to the view/print/edit
program on stdin.
</para>
</listitem>
</varlistentry>
<varlistentry>
<term>%t</term>
<listitem>
<para>
Mutt will expand <literal>%t</literal> to the text representation of the
content type of the message in the same form as the first parameter of
the mailcap definition line, i.e. <literal>text/html</literal> or
<literal>image/gif</literal>.
</para>
</listitem>
</varlistentry>
<varlistentry>
<term>%{&lt;parameter&gt;}</term>
<listitem>
<para>
Mutt will expand this to the value of the specified parameter from the
Content-Type: line of the mail message.  For instance, if your mail
message contains:
</para>

<screen>
Content-Type: text/plain; charset=iso-8859-1
</screen>

<para>
then Mutt will expand <literal>%{charset}</literal> to
<quote>iso-8859-1</quote>.  The default metamail mailcap file uses this
feature to test the charset to spawn an xterm using the right charset to
view the message.
</para>
</listitem>
</varlistentry>
<varlistentry>
<term>\%</term>
<listitem>
<para>
This will be replaced by a literal <literal>%</literal>.
</para>
</listitem>
</varlistentry>
</variablelist>

<para>
Mutt does not currently support the <literal>%F</literal> and
<literal>%n</literal> keywords specified in RFC 1524.  The main purpose
of these parameters is for multipart messages, which is handled
internally by Mutt.
</para>

</sect3>

</sect2>

<sect2 id="mailcap-example">
<title>Example Mailcap Files</title>

<para>
This mailcap file is fairly simple and standard:
</para>

<screen>
<emphasis role="comment"># I'm always running X :)</emphasis>
video/*;        xanim %s &gt; /dev/null
image/*;        xv %s &gt; /dev/null

<emphasis role="comment"># I'm always running firefox (if my computer had more memory, maybe)</emphasis>
text/html;      firefox -remote 'openURL(%s)'
</screen>

<para>
This mailcap file shows quite a number of examples:
</para>

<screen>
<emphasis role="comment"># Use xanim to view all videos   Xanim produces a header on startup,
# send that to /dev/null so I don't see it</emphasis>
video/*;        xanim %s &gt; /dev/null

<emphasis role="comment"># Send html to a running firefox by remote</emphasis>
text/html;      firefox -remote 'openURL(%s)'; test=RunningFirefox

<emphasis role="comment"># If I'm not running firefox but I am running X, start firefox on the
# object</emphasis>
text/html;      firefox %s; test=RunningX

<emphasis role="comment"># Else use lynx to view it as text</emphasis>
text/html;      lynx %s

<emphasis role="comment"># This version would convert the text/html to text/plain</emphasis>
text/html;      lynx -dump %s; copiousoutput

<emphasis role="comment"># I use enscript to print text in two columns to a page</emphasis>
text/*;         more %s; print=enscript -2Gr %s

<emphasis role="comment"># Firefox adds a flag to tell itself to view jpegs internally</emphasis>
image/jpeg;xv %s; x-mozilla-flags=internal

<emphasis role="comment"># Use xv to view images if I'm running X</emphasis>
<emphasis role="comment"># In addition, this uses the \ to extend the line and set my editor</emphasis>
<emphasis role="comment"># for images</emphasis>
image/*;xv %s; test=RunningX; \
        edit=xpaint %s

<emphasis role="comment"># Convert images to text using the netpbm tools</emphasis>
image/*;  (anytopnm %s | pnmscale -xysize 80 46 | ppmtopgm | pgmtopbm |
pbmtoascii -1x2 ) 2&gt;&amp;1 ; copiousoutput

<emphasis role="comment"># Send excel spreadsheets to my NT box</emphasis>
application/ms-excel; open.pl %s
</screen>

</sect2>

</sect1>

<sect1 id="auto-view">
<title>MIME Autoview</title>

<para>
Usage:
</para>

<cmdsynopsis>
<command>auto_view</command>
<arg choice="plain">
<replaceable>mimetype</replaceable>
</arg>
<arg choice="opt" rep="repeat">
<replaceable>mimetype</replaceable>
</arg>

<command>unauto_view</command>
<group choice="req">
<arg choice="plain">
<replaceable>*</replaceable>
</arg>
<arg choice="plain" rep="repeat">
<replaceable>mimetype</replaceable>
</arg>
</group>
</cmdsynopsis>

<para>
In addition to explicitly telling Mutt to view an attachment with the
MIME viewer defined in the mailcap file from the attachments menu, Mutt
has support for automatically viewing MIME attachments while in the
pager.
</para>

<para>
For this to work, you must define a viewer in the mailcap file which
uses the <literal>copiousoutput</literal> option to denote that it is
non-interactive.  Usually, you also use the entry to convert the
attachment to a text representation which you can view in the pager.
</para>

<para>
You then use the <command>auto_view</command> configuration command to
list the content-types that you wish to view automatically.  For
instance, if you set it to:
</para>

<screen>
auto_view text/html application/x-gunzip \
  application/postscript image/gif application/x-tar-gz
</screen>

<para>
...Mutt would try to find corresponding entries for rendering
attachments of these types as text. A corresponding mailcap could look
like:
</para>

<screen>
text/html;      lynx -dump %s; copiousoutput; nametemplate=%s.html
image/*;        anytopnm %s | pnmscale -xsize 80 -ysize 50 | ppmtopgm | \
                pgmtopbm | pbmtoascii ; copiousoutput
application/x-gunzip;   gzcat; copiousoutput
application/x-tar-gz; gunzip -c %s | tar -tf - ; copiousoutput
application/postscript; ps2ascii %s; copiousoutput
</screen>

<para>
<command>unauto_view</command> can be used to remove previous entries
from the <command>auto_view</command> list.  This can be used with <link
linkend="message-hook"><command>message-hook</command></link> to
autoview messages based on size, etc.
<quote><command>unauto_view</command> *</quote> will remove all previous
entries.
</para>

</sect1>

<sect1 id="alternative-order">
<title>MIME Multipart/Alternative</title>

<para>
The <literal>multipart/alternative</literal> container type only has
child MIME parts which represent the same content in an alternative
way. This is often used to send HTML messages which contain an
alternative plain text representation.
</para>

<para>
Mutt has some heuristics for determining which attachment of a
<literal>multipart/alternative</literal> type to display:
</para>

<orderedlist>
<listitem>
<para>
First, Mutt will check the <command>alternative_order</command> list to
determine if one of the available types is preferred.  It consists of a
number of MIME types in order, including support for implicit and
explicit wildcards. For example:
</para>

<screen>
alternative_order text/enriched text/plain text \
  application/postscript image/*
</screen>
</listitem>
<listitem>
<para>
Next, Mutt will check if any of the types have a defined <link
linkend="auto-view"><command>auto_view</command></link>, and use that.
</para>
</listitem>
<listitem>
<para>
Failing that, Mutt will look for any text type.
</para>
</listitem>
<listitem>
<para>
As a last attempt, Mutt will look for any type it knows how to handle.
</para>
</listitem>
</orderedlist>

<para>
To remove a MIME type from the <command>alternative_order</command>
list, use the <command>unalternative_order</command> command.
</para>

</sect1>

<sect1 id="attachments">
<title>Attachment Searching and Counting</title>

<para>
If you ever lose track of attachments in your mailboxes, Mutt's
attachment-counting and -searching support might be for you.  You can
make your message index display the number of qualifying attachments in
each message, or search for messages by attachment count.  You also can
configure what kinds of attachments qualify for this feature with the
<command>attachments</command> and <command>unattachments</command>
commands.
</para>

<para>
In order to provide this information, Mutt needs to fully MIME-parse all
messages affected first. This can slow down operation especially for
remote mail folders such as IMAP because all messages have to be
downloaded first regardless whether the user really wants to view them
or not though using <xref linkend="body-caching"/> usually means to
download the message just once.
</para>

<para>
The syntax is:
</para>

<cmdsynopsis>
<command>attachments</command>
<arg choice="plain">
<replaceable>{ + | - }disposition</replaceable>
</arg>
<arg choice="plain">
<replaceable>mime-type</replaceable>
</arg>

<command>unattachments</command>
<arg choice="plain">
<replaceable>{ + | - }disposition</replaceable>
</arg>
<arg choice="plain">
<replaceable>mime-type</replaceable>
</arg>

<command>attachments</command>
<arg choice="plain">
<replaceable>?</replaceable>
</arg>
</cmdsynopsis>

<para>
<emphasis>disposition</emphasis> is the attachment's Content-Disposition
type &mdash; either <literal>inline</literal> or
<literal>attachment</literal>.  You can abbreviate this to
<literal>I</literal> or <literal>A</literal>.
</para>

<para>
Disposition is prefixed by either a <quote>+</quote> symbol or a
<quote>-</quote> symbol.  If it's a <quote>+</quote>, you're saying that
you want to allow this disposition and MIME type to qualify.  If it's a
<quote>-</quote>, you're saying that this disposition and MIME type is
an exception to previous <quote>+</quote> rules.  There are examples
below of how this is useful.
</para>

<para>
<emphasis>mime-type</emphasis> is the MIME type of the attachment you
want the command to affect.  A MIME type is always of the format
<literal>major/minor</literal>, where <literal>major</literal> describes
the broad category of document you're looking at, and
<literal>minor</literal> describes the specific type within that
category.  The major part of mime-type must be literal text (or the
special token <quote><literal>*</literal></quote>), but the minor part
may be a regular expression.  (Therefore,
<quote><literal>*/.*</literal></quote> matches any MIME type.)
</para>

<para>
The MIME types you give to the <command>attachments</command> directive
are a kind of pattern.  When you use the <command>attachments</command>
directive, the patterns you specify are added to a list.  When you use
<command>unattachments</command>, the pattern is removed from the list.
The patterns are not expanded and matched to specific MIME types at this
time &mdash; they're just text in a list.  They're only matched when
actually evaluating a message.
</para>

<para>
Some examples might help to illustrate.  The examples that are not
commented out define the default configuration of the lists.
</para>

<example id="ex-attach-count">
<title>Attachment counting</title>
<screen>
<emphasis role="comment">
# Removing a pattern from a list removes that pattern literally. It
# does not remove any type matching the pattern.
#
#  attachments   +A */.*
#  attachments   +A image/jpeg
#  unattachments +A */.*
#
# This leaves "attached" image/jpeg files on the allowed attachments
# list. It does not remove all items, as you might expect, because the
# second */.* is not a matching expression at this time.
#
# Remember: "unattachments" only undoes what "attachments" has done!
# It does not trigger any matching on actual messages.

# Qualify any MIME part with an "attachment" disposition, EXCEPT for
# text/x-vcard and application/pgp parts. (PGP parts are already known
# to mutt, and can be searched for with ~g, ~G, and ~k.)
#
# I've added x-pkcs7 to this, since it functions (for S/MIME)
# analogously to PGP signature attachments. S/MIME isn't supported
# in a stock mutt build, but we can still treat it specially here.
#
</emphasis>
attachments   +A */.*
attachments   -A text/x-vcard application/pgp.*
attachments   -A application/x-pkcs7-.*

<emphasis role="comment">
# Discount all MIME parts with an "inline" disposition, unless they're
# text/plain. (Why inline a text/plain part unless it's external to the
# message flow?)
</emphasis>
attachments   +I text/plain

<emphasis role="comment">
# These two lines make Mutt qualify MIME containers.  (So, for example,
# a message/rfc822 forward will count as an attachment.)  The first
# line is unnecessary if you already have "attach-allow */.*", of
# course.  These are off by default!  The MIME elements contained
# within a message/* or multipart/* are still examined, even if the
# containers themselves don't qualify.

#attachments  +A message/.* multipart/.*
#attachments  +I message/.* multipart/.*
</emphasis>

<emphasis role="comment">## You probably don't really care to know about deleted attachments.</emphasis>
attachments   -A message/external-body
attachments   -I message/external-body
</screen>
</example>

<para>
Entering the command <quote><command>attachments</command> ?</quote> as
a command will list your current settings in Muttrc format, so that it
can be pasted elsewhere.
</para>

</sect1>

<sect1 id="mime-lookup">
<title>MIME Lookup</title>

<para>
Usage:
</para>

<cmdsynopsis>
<command>mime_lookup</command>
<arg choice="plain">
<replaceable>mimetype</replaceable>
</arg>
<arg choice="opt" rep="repeat">
<replaceable>mimetype</replaceable>
</arg>

<command>unmime_lookup</command>
<group choice="req">
<arg choice="plain">
<replaceable>*</replaceable>
</arg>
<arg choice="plain" rep="repeat">
<replaceable>mimetype</replaceable>
</arg>
</group>
</cmdsynopsis>

<para>
Mutt's <command>mime_lookup</command> list specifies a list of MIME
types that should <emphasis>not</emphasis> be treated according to their
mailcap entry.  This option is designed to deal with binary types such
as <literal>application/octet-stream</literal>.  When an attachment's
MIME type is listed in <command>mime_lookup</command>, then the
extension of the filename will be compared to the list of extensions in
the <literal>mime.types</literal> file.  The MIME type associated with
this extension will then be used to process the attachment according to
the rules in the mailcap file and according to any other configuration
options (such as <command>auto_view</command>) specified.  Common usage
would be:
</para>

<screen>
mime_lookup application/octet-stream application/X-Lotus-Manuscript
</screen>

<para>
In addition, the <literal>unmime_lookup</literal> command may be used to
disable this feature for any particular MIME type if it had been set,
for example, in a global <literal>.muttrc</literal>.
</para>

</sect1>

</chapter>

<chapter id="optionalfeatures">
<title>Optional Features</title>

<sect1 id="optionalfeatures-notes">
<title>General Notes</title>

<sect2 id="compile-time-features">
<title>Enabling/Disabling Features</title>

<para>
Mutt supports several of optional features which can be enabled or
disabled at compile-time by giving the <emphasis>configure</emphasis>
script certain arguments. These are listed in the <quote>Optional
features</quote> section of the <emphasis>configure --help</emphasis>
output.
</para>

<para>
Which features are enabled or disabled can later be determined from the
output of <literal>mutt -v</literal>. If a compile option starts with
<quote>+</quote> it is enabled and disabled if prefixed with
<quote>-</quote>. For example, if Mutt was compiled using GnuTLS for
encrypted communication instead of OpenSSL, <literal>mutt -v</literal>
would contain:
</para>

<screen>
-USE_SSL_OPENSSL +USE_SSL_GNUTLS</screen>

</sect2>

<sect2 id="mutt-patches">
<title>Mutt Patches</title>
<para>
Mutt may also be <quote>patched</quote> to support smaller features.
These patches should add a free-form string to the end Mutt's version string.
Running <literal>mutt -v</literal> might show:
<screen>patch-1.6.1.sidebar.20160502</screen>
</para>
</sect2>

<sect2 id="url-syntax">
<title>URL Syntax</title>

<para>
Mutt optionally supports the IMAP, POP3 and SMTP protocols which require
to access servers using URLs. The canonical syntax for specifying URLs
in Mutt is (an item enclosed in <literal>[]</literal> means it is
optional and may be omitted):
</para>

<screen>
proto[s]://[username[:password]@]server[:port][/path]
</screen>

<para>
<emphasis>proto</emphasis> is the communication protocol:
<literal>imap</literal> for IMAP, <literal>pop</literal> for POP3 and
<literal>smtp</literal> for SMTP. If <quote>s</quote> for <quote>secure
communication</quote> is appended, Mutt will attempt to establish an
encrypted communication using SSL or TLS.
</para>

<para>
Since all protocols supported by Mutt support/require authentication,
login credentials may be specified in the URL. This has the advantage
that multiple IMAP, POP3 or SMTP servers may be specified (which isn't
possible using, for example, <link
linkend="imap-user">$imap_user</link>). The username may contain the
<quote>@</quote> symbol being used by many mail systems as part of the
login name. The special characters <quote>/</quote>
(<literal>%2F</literal>), <quote>:</quote> (<literal>%3A</literal>) and
<quote>%</quote> (<literal>%25</literal>) have to be URL-encoded in
usernames using the <literal>%</literal>-notation.
</para>

<para>
A password can be given, too but is not recommended if the URL is
specified in a configuration file on disk.
</para>

<para>
If no port number is given, Mutt will use the system's default for the
given protocol (usually consulting <literal>/etc/services</literal>).
</para>

<para>
The optional path is only relevant for IMAP and ignored elsewhere.
</para>

<example id="ex-url">
<title>URLs</title>
<screen>
pops://host/
imaps://user@host/INBOX/Sent
smtp://user@host:587/
</screen>
</example>

</sect2>

</sect1>

<sect1 id="ssl">
<title>SSL/TLS Support</title>

<para>
If Mutt is compiled with IMAP, POP3 and/or SMTP support, it can also be
compiled with support for SSL or TLS using either OpenSSL or GnuTLS ( by
running the <emphasis>configure</emphasis> script with the
<emphasis>--enable-ssl=...</emphasis> option for OpenSSL or
<emphasis>--enable-gnutls=...</emphasis> for GnuTLS). Mutt can then
attempt to encrypt communication with remote servers if these protocols
are suffixed with <quote>s</quote> for <quote>secure
communication</quote>.
</para>

</sect1>

<sect1 id="pop">
<title>POP3 Support</title>

<para>
If Mutt is compiled with POP3 support (by running the
<emphasis>configure</emphasis> script with the
<emphasis>--enable-pop</emphasis> flag), it has the ability to work with
mailboxes located on a remote POP3 server and fetch mail for local
browsing.
</para>

<para>
Remote POP3 servers can be accessed using URLs with the
<literal>pop</literal> protocol for unencrypted and
<literal>pops</literal> for encrypted communication, see <xref
linkend="url-syntax"/> for details.
</para>

<para>
Polling for new mail is more expensive over POP3 than locally. For this
reason the frequency at which Mutt will check for mail remotely can be
controlled by the <link
linkend="pop-checkinterval">$pop_checkinterval</link> variable, which
defaults to every 60 seconds.
</para>

<para>
POP is read-only which doesn't allow for some features like editing
messages or changing flags. However, using <xref
linkend="header-caching"/> and <xref linkend="body-caching"/> Mutt
simulates the new/old/read flags as well as flagged and replied.  Mutt
applies some logic on top of remote messages but cannot change them so
that modifications of flags are lost when messages are downloaded from
the POP server (either by Mutt or other tools).
</para>

<anchor id="fetch-mail"/>
<para>
Another way to access your POP3 mail is the
<literal>&lt;fetch-mail&gt;</literal> function (default: G).  It allows
to connect to <link linkend="pop-host">$pop_host</link>, fetch all your
new mail and place it in the local <link
linkend="spoolfile">$spoolfile</link>.  After this point, Mutt runs
exactly as if the mail had always been local.
</para>

<note>
<para>
If you only need to fetch all messages to a local mailbox you should
consider using a specialized program, such as
<literal>fetchmail(1)</literal>, <literal>getmail(1)</literal> or
similar.
</para>
</note>

</sect1>

<sect1 id="imap">
<title>IMAP Support</title>

<para>
If Mutt was compiled with IMAP support (by running the
<emphasis>configure</emphasis> script with the
<emphasis>--enable-imap</emphasis> flag), it has the ability to work
with folders located on a remote IMAP server.
</para>

<para>
You can access the remote inbox by selecting the folder by its URL (see
<xref linkend="url-syntax"/> for details) using the
<literal>imap</literal> or <literal>imaps</literal> protocol.
Alternatively, a pine-compatible notation is also supported, i.e.
<literal>{[username@]imapserver[:port][/ssl]}path/to/folder</literal>
</para>

<para>
Note that not all servers use <quote>/</quote> as the hierarchy
separator.  Mutt should correctly notice which separator is being used
by the server and convert paths accordingly.
</para>

<para>
When browsing folders on an IMAP server, you can toggle whether to look
at only the folders you are subscribed to, or all folders with the
<emphasis>toggle-subscribed</emphasis> command.  See also the <link
linkend="imap-list-subscribed">$imap_list_subscribed</link> variable.
</para>

<para>
Polling for new mail on an IMAP server can cause noticeable delays. So,
you'll want to carefully tune the <link
linkend="mail-check">$mail_check</link> and <link
linkend="timeout">$timeout</link> variables. Reasonable values are:
</para>

<screen>
set mail_check=90
set timeout=15
</screen>

<para>
with relatively good results even over slow modem lines.
</para>

<note>
<para>
Note that if you are using mbox as the mail store on UW servers prior to
v12.250, the server has been reported to disconnect a client if another
client selects the same folder.
</para>
</note>

<sect2 id="imap-browser">
<title>The IMAP Folder Browser</title>

<para>
As of version 1.2, Mutt supports browsing mailboxes on an IMAP
server. This is mostly the same as the local file browser, with the
following differences:
</para>

<itemizedlist>
<listitem>

<para>
In lieu of file permissions, Mutt displays the string
<quote>IMAP</quote>, possibly followed by the symbol <quote>+</quote>,
indicating that the entry contains both messages and subfolders. On
Cyrus-like servers folders will often contain both messages and
subfolders.
</para>
</listitem>
<listitem>

<para>
For the case where an entry can contain both messages and subfolders,
the selection key (bound to <literal>enter</literal> by default) will
choose to descend into the subfolder view. If you wish to view the
messages in that folder, you must use <literal>view-file</literal>
instead (bound to <literal>space</literal> by default).
</para>
</listitem>
<listitem>

<para>
You can create, delete and rename mailboxes with the
<literal>&lt;create-mailbox&gt;</literal>,
<literal>&lt;delete-mailbox&gt;</literal>, and
<literal>&lt;rename-mailbox&gt;</literal> commands (default bindings:
<literal>C</literal>, <literal>d</literal> and <literal>r</literal>,
respectively). You may also <literal>&lt;subscribe&gt;</literal> and
<literal>&lt;unsubscribe&gt;</literal> to mailboxes (normally these are
bound to <literal>s</literal> and <literal>u</literal>, respectively).
</para>
</listitem>

</itemizedlist>

</sect2>

<sect2 id="imap-authentication">
<title>Authentication</title>

<para>
Mutt supports four authentication methods with IMAP servers: SASL,
GSSAPI, CRAM-MD5, and LOGIN (there is a patch by Grant Edwards to add
NTLM authentication for you poor exchange users out there, but it has
yet to be integrated into the main tree). There is also support for the
pseudo-protocol ANONYMOUS, which allows you to log in to a public IMAP
server without having an account. To use ANONYMOUS, simply make your
username blank or <quote>anonymous</quote>.
</para>

<para>
SASL is a special super-authenticator, which selects among several
protocols (including GSSAPI, CRAM-MD5, ANONYMOUS, and DIGEST-MD5) the
most secure method available on your host and the server. Using some of
these methods (including DIGEST-MD5 and possibly GSSAPI), your entire
session will be encrypted and invisible to those teeming network
snoops. It is the best option if you have it. To use it, you must have
the Cyrus SASL library installed on your system and compile Mutt with
the <emphasis>--with-sasl</emphasis> flag.
</para>

<para>
Mutt will try whichever methods are compiled in and available on the
server, in the following order: SASL, ANONYMOUS, GSSAPI, CRAM-MD5,
LOGIN.
</para>

<para>
There are a few variables which control authentication:
</para>

<itemizedlist>
<listitem>

<para>
<link linkend="imap-user">$imap_user</link> - controls the username
under which you request authentication on the IMAP server, for all
authenticators. This is overridden by an explicit username in the
mailbox path (i.e. by using a mailbox name of the form
<literal>{user@host}</literal>).
</para>
</listitem>
<listitem>

<para>
<link linkend="imap-pass">$imap_pass</link> - a password which you may
preset, used by all authentication methods where a password is needed.
</para>
</listitem>
<listitem>

<para>
<link linkend="imap-authenticators">$imap_authenticators</link> - a
colon-delimited list of IMAP authentication methods to try, in the order
you wish to try them. If specified, this overrides Mutt's default
(attempt everything, in the order listed above).
</para>
</listitem>

</itemizedlist>

</sect2>

</sect1>

<sect1 id="smtp">
<title>SMTP Support</title>

<para>
Besides supporting traditional mail delivery through a
sendmail-compatible program, Mutt supports delivery through SMTP if it
was configured and built with <literal>--enable-smtp</literal>.
</para>

<para>
If the configuration variable <link linkend="smtp-url">$smtp_url</link>
is set, Mutt will contact the given SMTP server to deliver messages; if
it is unset, Mutt will use the program specified by <link
linkend="sendmail">$sendmail</link>.
</para>

<para>
For details on the URL syntax, please see <xref linkend="url-syntax"/>.
</para>

<para>
The built-in SMTP support supports encryption (the
<literal>smtps</literal> protocol using SSL or TLS) as well as SMTP
authentication using SASL. The authentication mechanisms for SASL are
specified in <link
linkend="smtp-authenticators">$smtp_authenticators</link> defaulting to
an empty list which makes Mutt try all available methods from
most-secure to least-secure.
</para>

</sect1>

<sect1 id="account-hook">
<title>Managing Multiple Accounts</title>

<para>
Usage:
</para>

<cmdsynopsis>
<command>account-hook</command>
<arg choice="plain">
<replaceable class="parameter">regexp</replaceable>
</arg>
<arg choice="plain">
<replaceable class="parameter">command</replaceable>
</arg>
</cmdsynopsis>

<para>
If you happen to have accounts on multiple IMAP, POP and/or SMTP
servers, you may find managing all the authentication settings
inconvenient and error-prone. The <link
linkend="account-hook"><command>account-hook</command></link> command
may help. This hook works like <link
linkend="folder-hook"><command>folder-hook</command></link> but is
invoked whenever Mutt needs to access a remote mailbox (including inside
the folder browser), not just when you open the mailbox. This includes
(for example) polling for new mail, storing Fcc messages and saving
messages to a folder. As a consequence, <link
linkend="account-hook"><command>account-hook</command></link> should
only be used to set connection-related settings such as passwords or
tunnel commands but not settings such as sender address or name (because
in general it should be considered unpredictable which <link
linkend="account-hook"><command>account-hook</command></link> was last
used).
</para>

<para>
Some examples:
</para>

<screen>
account-hook . 'unset imap_user; unset imap_pass; unset tunnel'
account-hook imap://host1/ 'set imap_user=me1 imap_pass=foo'
account-hook imap://host2/ 'set tunnel="ssh host2 /usr/libexec/imapd"'
account-hook smtp://user@host3/ 'set tunnel="ssh host3 /usr/libexec/smtpd"'
</screen>

<para>
To manage multiple accounts with, for example, different values of <link
linkend="record">$record</link> or sender addresses, <link
linkend="folder-hook"><command>folder-hook</command></link> has to be be
used together with the <link
linkend="mailboxes"><command>mailboxes</command></link> command.
</para>

<example id="ex-multiaccount">
<title>Managing multiple accounts</title>
<screen>
mailboxes imap://user@host1/INBOX
folder-hook imap://user@host1/ 'set folder=imap://host1/ ; set record=+INBOX/Sent'

mailboxes imap://user@host2/INBOX
folder-hook imap://user@host2/ 'set folder=imap://host2/ ; set record=+INBOX/Sent'
</screen>
</example>

<para>
In example <xref linkend="ex-multiaccount"/> the folders are defined
using <link linkend="mailboxes"><command>mailboxes</command></link> so
Mutt polls them for new mail. Each <link
linkend="folder-hook"><command>folder-hook</command></link> triggers
when one mailbox below each IMAP account is opened and sets <link
linkend="folder">$folder</link> to the account's root folder. Next, it
sets <link linkend="record">$record</link> to the
<emphasis>INBOX/Sent</emphasis> folder below the newly set <link
linkend="folder">$folder</link>. Please notice that the value the
<quote>+</quote> <link linkend="shortcuts">mailbox shortcut</link>
refers to depends on the <emphasis>current</emphasis> value of <link
linkend="folder">$folder</link> and therefore has to be set separately
per account. Setting other values like <link linkend="from">$from</link>
or <link linkend="signature">$signature</link> is analogous to setting
<link linkend="record">$record</link>.
</para>

</sect1>

<sect1 id="caching">
<title>Local Caching</title>

<para>
Mutt contains two types of local caching: <emphasis>(1)</emphasis> the
so-called <quote>header caching</quote> and <emphasis>(2)</emphasis> the
so-called <quote>body caching</quote> which are both described in this
section.
</para>

<para>
Header caching is optional as it depends on external libraries, body
caching is always enabled if Mutt is compiled with POP and/or IMAP
support as these use it (body caching requires no external library).
</para>

<sect2 id="header-caching">
<title>Header Caching</title>

<para>
Mutt provides optional support for caching message headers for the
following types of folders: IMAP, POP, Maildir and MH. Header caching
greatly speeds up opening large folders because for remote folders,
headers usually only need to be downloaded once. For Maildir and MH,
reading the headers from a single file is much faster than looking at
possibly thousands of single files (since Maildir and MH use one file
per message.)
</para>

<para>
Header caching can be enabled via the configure script and the
<emphasis>--enable-hcache</emphasis> option. It's not turned on by
default because external database libraries are required: one of
tokyocabinet, qdbm, gdbm or bdb must be present.
</para>

<para>
If enabled, <link linkend="header-cache">$header_cache</link> can be
used to either point to a file or a directory. If set to point to a
file, one database file for all folders will be used (which may result
in lower performance), but one file per folder if it points to a
directory.
</para>

</sect2>

<sect2 id="body-caching">
<title>Body Caching</title>

<para>
Both cache methods can be combined using the same directory for storage
(and for IMAP/POP even provide meaningful file names) which simplifies
manual maintenance tasks.
</para>

<para>
In addition to caching message headers only, Mutt can also cache whole
message bodies. This results in faster display of messages for POP and
IMAP folders because messages usually have to be downloaded only once.
</para>

<para>
For configuration, the variable <link linkend="message-cachedir"
>$message_cachedir</link> must point to a directory. There, Mutt will
create a hierarchy of subdirectories named like the account and mailbox
path the cache is for.
</para>

</sect2>

<sect2 id="cache-dirs">
<title>Cache Directories</title>

<para>
For using both, header and body caching, <link
linkend="header-cache">$header_cache</link> and <link
linkend="message-cachedir" >$message_cachedir</link> can be safely set
to the same value.
</para>

<para>
In a header or body cache directory, Mutt creates a directory hierarchy
named like: <literal>proto:user@hostname</literal> where
<literal>proto</literal> is either <quote>pop</quote> or
<quote>imap.</quote> Within there, for each folder, Mutt stores messages
in single files and header caches in files with the
<quote>.hcache</quote> extension.  All files can be removed as needed if
the consumed disk space becomes an issue as Mutt will silently fetch
missing items again. Pathnames are always stored in UTF-8 encoding.
</para>

<para>
For Maildir and MH, the header cache files are named after the MD5
checksum of the path.
</para>

</sect2>

<sect2 id="maint-cache">
<title>Maintenance</title>

<para>
Mutt does not (yet) support maintenance features for header cache
database files so that files have to be removed in case they grow too
big. It depends on the database library used for header caching whether
disk space freed by removing messages is re-used.
</para>

<para>
For body caches, Mutt can keep the local cache in sync with the remote
mailbox if the <link
linkend="message-cache-clean">$message_cache_clean</link> variable is
set. Cleaning means to remove messages from the cache which are no
longer present in the mailbox which only happens when other mail clients
or instances of Mutt using a different body cache location delete
messages (Mutt itself removes deleted messages from the cache when
syncing a mailbox). As cleaning can take a noticeable amount of time, it
should not be set in general but only occasionally.
</para>

</sect2>

</sect1>

<sect1 id="exact-address">
<title>Exact Address Generation</title>

<para>
Mutt supports the <quote>Name &lt;user@host&gt;</quote> address syntax
for reading and writing messages, the older <quote>user@host
(Name)</quote> syntax is only supported when reading messages. The
<emphasis>--enable-exact-address</emphasis> switch can be given to
configure to build it with write-support for the latter
syntax. <literal>EXACT_ADDRESS</literal> in the output of <literal>mutt
-v</literal> indicates whether it's supported.
</para>

</sect1>

<sect1 id="sending-mixmaster">
<title>Sending Anonymous Messages via Mixmaster</title>

<para>
You may also have compiled Mutt to co-operate with Mixmaster, an
anonymous remailer.  Mixmaster permits you to send your messages
anonymously using a chain of remailers. Mixmaster support in Mutt is for
mixmaster version 2.04 or later.
</para>

<para>
To use it, you'll have to obey certain restrictions.  Most important,
you cannot use the <literal>Cc</literal> and <literal>Bcc</literal>
headers.  To tell Mutt to use mixmaster, you have to select a remailer
chain, using the mix function on the compose menu.
</para>

<para>
The chain selection screen is divided into two parts.  In the (larger)
upper part, you get a list of remailers you may use.  In the lower part,
you see the currently selected chain of remailers.
</para>

<para>
You can navigate in the chain using the
<literal>&lt;chain-prev&gt;</literal> and
<literal>&lt;chain-next&gt;</literal> functions, which are by default
bound to the left and right arrows and to the <literal>h</literal> and
<literal>l</literal> keys (think vi keyboard bindings).  To insert a
remailer at the current chain position, use the
<literal>&lt;insert&gt;</literal> function.  To append a remailer behind
the current chain position, use <literal>&lt;select-entry&gt;</literal>
or <literal>&lt;append&gt;</literal>.  You can also delete entries from
the chain, using the corresponding function.  Finally, to abandon your
changes, leave the menu, or <literal>&lt;accept&gt;</literal> them
pressing (by default) the <literal>Return</literal> key.
</para>

<para>
Note that different remailers do have different capabilities, indicated
in the %c entry of the remailer menu lines (see <link
linkend="mix-entry-format">$mix_entry_format</link>).  Most important is
the <quote>middleman</quote> capability, indicated by a capital
<quote>M</quote>: This means that the remailer in question cannot be
used as the final element of a chain, but will only forward messages to
other mixmaster remailers.  For details on the other capabilities,
please have a look at the mixmaster documentation.
</para>

</sect1>

<sect1 id="quasi-delete">
	<title>Quasi-Delete Patch</title>
	<subtitle>Mark emails that should be hidden, but not deleted</subtitle>

	<sect2 id="quasi-delete-patch">
		<title>Patch</title>

		<para>
			To check if Mutt supports <quote>Quasi-Delete</quote>, look for
			<quote>patch-quasi-delete</quote> in the mutt version.
			See: <xref linkend="mutt-patches"/>.
		</para>

		<itemizedlist>
			<title>Dependencies:</title>
			<listitem><para>mutt-1.6.1</para></listitem>
		</itemizedlist>

		<para>This patch is part of the <ulink url="http://www.neomutt.org/">NeoMutt Project</ulink>.</para>
	</sect2>

	<sect2 id="quasi-delete-intro">
		<title>Introduction</title>

<<<<<<< HEAD
        <para>
		The <quote>quasi-delete</quote> function marks an email that should be
		hidden from the index, but NOT deleted.
        </para>

        <para>
		On its own, this patch isn't very useful.  It forms a useful part of
		the notmuch plugin.
        </para>
=======
		<para>Reading news via NNTP</para>
		<para>
		If compiled with <emphasis>--enable-nntp</emphasis> option, Mutt can
		read news from news server via NNTP.  You can open a newsgroup with
		function ``change-newsgroup'' (default: ``i'').  Default news server
		can be obtained from <literal>$NNTPSERVER</literal> environment
		variable or from <literal>/etc/nntpserver</literal> file.  Like other
		news readers, info about subscribed newsgroups is saved in file by
		<link linkend="newsrc">$newsrc</link> variable.  The variable <link
		linkend="news-cache-dir">$news_cache_dir</link> can be used to point
		to a directory.  Mutt will create a hierarchy of subdirectories named
		like the account and newsgroup the cache is for.  Also the hierarchy
		is used to store header cache if Mutt was compiled with <link
		linkend="header-caching">header cache</link> support.
		</para>
>>>>>>> 3aa44554
	</sect2>

<!--
	<sect2 id="quasi-delete-variables">
		<title>Variables</title>
		<para>None</para>
	</sect2>
-->

	<sect2 id="quasi-delete-functions">
		<title>Functions</title>
		<table id="table-quasi-delete-functions">
			<title>Quasi-Delete Functions</title>
			<tgroup cols="4">
				<thead>
					<row>
						<entry>Menus</entry>
						<entry>Default Key</entry>
						<entry>Function</entry>
						<entry>Description</entry>
					</row>
				</thead>
				<tbody>
					<row>
						<entry>index,pager</entry>
						<entry>(none)</entry>
						<entry><literal>&lt;quasi-delete&gt;</literal></entry>
						<entry>delete from mutt, don't touch on disk</entry>
					</row>
				</tbody>
			</tgroup>
		</table>
	</sect2>

<!--
	<sect2 id="quasi-delete-commands">
		<title>Commands</title>
		<para>None</para>
	</sect2>

	<sect2 id="quasi-delete-colors">
		<title>Colors</title>
		<para>None</para>
	</sect2>

	<sect2 id="quasi-delete-sort">
		<title>Sort</title>
		<para>None</para>
	</sect2>
-->

	<sect2 id="quasi-delete-muttrc">
		<title>Muttrc</title>
<screen>
<emphasis role="comment"># Example Mutt config file for the 'quasi-delete' feature.
 
# The 'quasi-delete' function marks an email that should be hidden
# from the index, but NOT deleted.</emphasis>
bind index,pager Q quasi-delete
 
<emphasis role="comment"># vim: syntax=muttrc</emphasis>
</screen>
	</sect2>

	<sect2 id="quasi-delete-see-also">
		<title>See Also</title>

		<itemizedlist>
			<listitem><para><ulink url="http://www.neomutt.org/">NeoMutt Project</ulink></para></listitem>
			<listitem><para><link linkend="notmuch">notmuch patch</link></para></listitem>
		</itemizedlist>
	</sect2>

	<sect2 id="quasi-delete-known-bugs">
		<title>Known Bugs</title>
		<para>None</para>
	</sect2>

	<sect2 id="quasi-delete-credits">
		<title>Credits</title>
		<itemizedlist>
		<listitem><para>Karel Zak <email>kzak@redhat.com</email></para></listitem>
		<listitem><para>Richard Russon <email>rich@flatcap.org</email></para></listitem>
		</itemizedlist>
	</sect2>
</sect1>

<sect1 id="progress">
	<title>Progress Bar Patch</title>
	<subtitle>Show a visual progress bar on slow operations</subtitle>

	<sect2 id="progress-patch">
		<title>Patch</title>

		<para>
			To check if Mutt supports <quote>Progress Bar</quote>, look for
			<quote>patch-progress</quote> in the mutt version.
			See: <xref linkend="mutt-patches"/>.
		</para>

		<itemizedlist>
			<title>Dependencies:</title>
			<listitem><para>mutt-1.6.1</para></listitem>
		</itemizedlist>

		<para>This patch is part of the <ulink url="http://www.neomutt.org/">NeoMutt Project</ulink>.</para>
	</sect2>

	<sect2 id="progress-intro">
		<title>Introduction</title>

        <para>
		The <quote>progress</quote> patch shows a visual progress bar on slow
		tasks, such as indexing a large folder over the net.
        </para>
	</sect2>

<!--
	<sect2 id="progress-variables">
		<title>Variables</title>
		<para>None</para>
	</sect2>

	<sect2 id="progress-functions">
		<title>Functions</title>
		<para>None</para>
	</sect2>

	<sect2 id="progress-commands">
		<title>Commands</title>
		<para>None</para>
	</sect2>
-->

	<sect2 id="progress-colors">
		<title>Colors</title>
		<table id="table-progress-colors">
			<title>Progress Colors</title>
			<tgroup cols="3">
				<thead>
					<row>
						<entry>Name</entry>
						<entry>Default Color</entry>
						<entry>Description</entry>
					</row>
				</thead>
				<tbody>
					<row>
						<entry><literal>progress</literal></entry>
						<entry>default</entry>
						<entry>Visual progress bar</entry>
					</row>
				</tbody>
			</tgroup>
		</table>
	</sect2>

<!--
	<sect2 id="progress-sort">
		<title>Sort</title>
		<para>None</para>
	</sect2>
-->

	<sect2 id="progress-muttrc">
		<title>Muttrc</title>
<screen>
<emphasis role="comment"># Example Mutt config file for the 'progress' patch.
 
# The 'progress' patch provides clear visual feedback for
# slow tasks, such as indexing a large folder over the net.
 
# Set the color of the progress bar
# White text on a red background</emphasis>
color progress white red
 
<emphasis role="comment"># vim: syntax=muttrc</emphasis>
</screen>
	</sect2>

	<sect2 id="progress-see-also">
		<title>See Also</title>

		<itemizedlist>
			<listitem><para><ulink url="http://www.neomutt.org/">NeoMutt Project</ulink></para></listitem>
			<listitem><para><link linkend="color">Color command</link></para></listitem>
		</itemizedlist>
	</sect2>

	<sect2 id="progress-known-bugs">
		<title>Known Bugs</title>
		<para>None</para>
	</sect2>

	<sect2 id="progress-credits">
		<title>Credits</title>
		<itemizedlist>
		<listitem><para>Rocco Rutte <email>pdmef@gmx.net</email></para></listitem>
		<listitem><para>Vincent Lefevre <email>vincent@vinc17.org</email></para></listitem>
		<listitem><para>Stefan Kuhn <email>wuodan@hispeed.ch</email></para></listitem>
		<listitem><para>Karel Zak <email>kzak@redhat.com</email></para></listitem>
		<listitem><para>Richard Russon <email>rich@flatcap.org</email></para></listitem>
		</itemizedlist>
	</sect2>
</sect1>

<sect1 id="status-color">
	<title>Status Color Patch</title>
	<subtitle>Custom rules for theming the status bar</subtitle>

	<sect2 id="status-color-patch">
		<title>Patch</title>

		<para>
			To check if Mutt supports <quote>Status Color</quote>, look for
			<quote>patch-status-color</quote> in the mutt version.
			See: <xref linkend="mutt-patches"/>.
		</para>

		<itemizedlist>
			<title>Dependencies:</title>
			<listitem><para>mutt-1.6.1</para></listitem>
		</itemizedlist>

		<para>This patch is part of the <ulink url="http://www.neomutt.org/">NeoMutt Project</ulink>.</para>
	</sect2>

	<sect2 id="status-color-intro">
		<title>Introduction</title>

        <para>
		The <quote>status-color</quote> patch allows you to theme different
		parts of the status bar (also when it's used by the index).
        </para>

        <para>
		Unlike normal color commands, <literal>color status</literal> can now
		take up to 2 extra parameters (regex, num).
        </para>
	</sect2>

<!--
	<sect2 id="status-color-variables">
		<title>Variables</title>
		<para>None</para>
	</sect2>

	<sect2 id="status-color-functions">
		<title>Functions</title>
		<para>None</para>
	</sect2>
-->

	<sect2 id="status-color-commands">
		<title>Commands</title>
		<cmdsynopsis>
			<command>color</command>
			<arg choice="plain">
				<option>status</option>
			</arg>
			<arg choice="plain">
				<replaceable class="parameter">foreground</replaceable>
			</arg>
			<arg choice="plain">
				<replaceable class="parameter">background</replaceable>
			</arg>
			<group choice="opt">
				<arg choice="plain">
					<replaceable class="parameter">regex</replaceable>
				</arg>
				<group choice="opt">
					<arg choice="plain">
						<replaceable class="parameter">num</replaceable>
					</arg>
				</group>
			</group>
		</cmdsynopsis>

		<para>
			With zero parameters, Mutt will set the default color for the entire
			status bar.
		</para>

		<para>
			With one parameter, Mutt will only color the parts matching the
			regex.
		</para>

		<para>
			With two parameters, Mutt will only color the num'th sub-match of
			the regex.
		</para>
	</sect2>

	<sect2 id="status-color-colors">
		<title>Colors</title>

		<table id="table-status-color-colors">
			<title>Status Colors</title>
			<tgroup cols="3">
				<thead>
					<row>
						<entry>Name</entry>
						<entry>Default Color</entry>
						<entry>Description</entry>
					</row>
				</thead>
				<tbody>
					<row>
						<entry>status</entry>
						<entry><literal>reverse</literal></entry>
						<entry>Status bar</entry>
					</row>
				</tbody>
			</tgroup>
		</table>
	</sect2>

<!--
	<sect2 id="status-color-sort">
		<title>Sort</title>
		<para>None</para>
	</sect2>
-->

	<sect2 id="status-color-muttrc">
		<title>Muttrc</title>
<screen>
<emphasis role="comment"># Example Mutt config file for the 'status-color' patch.
 
# The 'status-color' patch allows you to theme different parts of
# the status bar (also when it's used by the index).
 
# For the examples below, set some defaults</emphasis>
set status_format='-%r-Mutt: %f [Msgs:%?M?%M/?%m%?n? New:%n?%?o? Old:%o?%?d? Del:%d?%?F? Flag:%F?%?t? Tag:%t?%?p? Post:%p?%?b? Inc:%b?%?l? %l?]---(%s/%S)-%&gt;-(%P)---'
set index_format='%4C %Z %{%b %d} %-15.15L (%?l?%4l&amp;%4c?) %s'
set sort=threads
set sort_aux=last-date-received
 
<emphasis role="comment"># 'status color' can take up to 2 extra parameters
 
# color status foreground background [ regex [ num ]]
 
# 0 extra parameters
# Set the default color for the entire status line</emphasis>
color status blue white
 
<emphasis role="comment"># 1 extra parameter
# Set the color for a matching pattern
# color status foreground background regexp
 
# Highlight New, Deleted, or Flagged emails</emphasis>
color status brightred white '(New|Del|Flag):[0-9]+'
 
<emphasis role="comment"># Highlight mailbox ordering if it's different from the default
# First, highlight anything (*/*)</emphasis>
color status brightred default '\([^)]+/[^)]+\)'
 
<emphasis role="comment"># Then override the color for one specfic case</emphasis>
color status default   default '\(threads/last-date-received\)'
 
<emphasis role="comment"># 2 extra parameters
# Set the color for the nth submatch of a pattern
# color status foreground background regexp num
 
# Highlight the contents of the []s but not the [] themselves</emphasis>
color status red default '\[([^]]+)\]' 1
 
<emphasis role="comment"># The '1' refers to the first regex submatch, which is the inner
# part in ()s
 
# Highlight the mailbox</emphasis>
color status brightwhite default 'Mutt: ([^ ]+)' 1
 
<emphasis role="comment"># Search for 'Mutt: ' but only highlight what comes after it
 
# vim: syntax=muttrc</emphasis>
</screen>
	</sect2>

	<sect2 id="status-color-see-also">
		<title>See Also</title>

		<itemizedlist>
			<listitem><para><ulink url="http://www.neomutt.org/">NeoMutt Project</ulink></para></listitem>
			<listitem><para><link linkend="compile-time-features">Compile-Time Features</link></para></listitem>
			<listitem><para><link linkend="regexp">Regular Expressions</link></para></listitem>
			<listitem><para><link linkend="patterns">Patterns</link></para></listitem>
			<listitem><para><link linkend="index-color">index-color patch</link></para></listitem>
			<listitem><para><link linkend="color">Color command</link></para></listitem>
		</itemizedlist>
	</sect2>

	<sect2 id="status-color-known-bugs">
		<title>Known Bugs</title>
		<para>None</para>
	</sect2>

	<sect2 id="status-color-credits">
		<title>Credits</title>
		<itemizedlist>
		<listitem><para>David Sterba <email>dsterba@suse.cz</email></para></listitem>
		<listitem><para>Thomas Glanzmann <email>thomas@glanzmann.de</email></para></listitem>
		<listitem><para>Kirill A. Shutemov <email>kirill@shutemov.name</email></para></listitem>
		<listitem><para>Richard Russon <email>rich@flatcap.org</email></para></listitem>
		</itemizedlist>
	</sect2>
</sect1>

<sect1 id="index-color">
	<title>Index Color Patch</title>
	<subtitle>Custom rules for theming the email index</subtitle>

	<sect2 id="index-color-patch">
		<title>Patch</title>

		<para>
			To check if Mutt supports <quote>Index Color</quote>, look for
			<quote>patch-index-color</quote> in the mutt version.
			See: <xref linkend="mutt-patches"/>.
		</para>

		<itemizedlist>
			<title>Dependencies:</title>
			<listitem><para>mutt-1.6.1</para></listitem>
			<listitem><para><link linkend="status-color">status-color patch</link></para></listitem>
		</itemizedlist>

		<para>This patch is part of the <ulink url="http://www.neomutt.org/">NeoMutt Project</ulink>.</para>
	</sect2>

	<sect2 id="index-color-intro">
		<title>Introduction</title>

        <para>
		The <quote>index-color</quote> patch allows you to specify colors for
		individual parts of the email index. e.g. Subject, Author, Flags.
        </para>

        <para>
		First choose which part of the index you'd like to color.
		Then, if needed, pick a pattern to match.
        </para>

		<para>
		Note: The pattern does not have to refer to the object you wish to
		color.  e.g.
		</para>

<screen>
color index_author red default &quot;~smutt&quot;
</screen>

        <para>
		The author appears red when the subject (~s) contains <quote>mutt</quote>.
        </para>
	</sect2>

<!--
	<sect2 id="index-color-variables">
		<title>Variables</title>
		<para>None</para>
	</sect2>

	<sect2 id="index-color-functions">
		<title>Functions</title>
		<para>None</para>
	</sect2>

	<sect2 id="index-color-commands">
		<title>Commands</title>
		<para>None</para>
	</sect2>
-->

	<sect2 id="index-color-colors">
		<title>Colors</title>

        <para>
		All the colors default to <literal>default</literal>, i.e. unset.
        </para>

        <para>
		The index objects can be themed using the <literal>color</literal> command.
		Some objects require a pattern.
        </para>

<screen>
color index-object foreground background
color index-object foreground background pattern
</screen>

		<table id="table-index-color-colors">
			<title>Index Colors</title>
			<tgroup cols="3">
				<thead>
					<row>
						<entry>Object</entry>
						<entry>Pattern</entry>
						<entry>Highlights</entry>
					</row>
				</thead>
				<tbody>
					<row>
						<entry><literal>index</literal></entry>
						<entry>yes</entry>
						<entry>Entire index line</entry>
					</row>
					<row>
						<entry><literal>index_author</literal></entry>
						<entry>yes</entry>
						<entry>Author name, %A %a %F %L %n</entry>
					</row>
					<row>
						<entry><literal>index_collapsed</literal></entry>
						<entry>no</entry>
						<entry>Number of messages in a collapsed thread, %M</entry>
					</row>
					<row>
						<entry><literal>index_date</literal></entry>
						<entry>no</entry>
						<entry>Date field</entry>
					</row>
					<row>
						<entry><literal>index_flags</literal></entry>
						<entry>yes</entry>
						<entry>Message flags, %S %Z</entry>
					</row>
					<row>
						<entry><literal>index_label</literal></entry>
						<entry>no</entry>
						<entry>Message label, %y %Y</entry>
					</row>
					<row>
						<entry><literal>index_number</literal></entry>
						<entry>no</entry>
						<entry>Message number, %C</entry>
					</row>
					<row>
						<entry><literal>index_size</literal></entry>
						<entry>no</entry>
						<entry>Message size, %c %l</entry>
					</row>
					<row>
						<entry><literal>index_subject</literal></entry>
						<entry>yes</entry>
						<entry>Subject, %s</entry>
					</row>
				</tbody>
			</tgroup>
		</table>
	</sect2>

<!--
	<sect2 id="index-color-sort">
		<title>Sort</title>
		<para>None</para>
	</sect2>
-->

	<sect2 id="index-color-muttrc">
		<title>Muttrc</title>
<screen>
<emphasis role="comment"># Example Mutt config file for the 'index-color' feature.
 
# Entire index line</emphasis>
color index white black '.*'
 
<emphasis role="comment"># Author name, %A %a %F %L %n
 
# Give the author column a dark grey background</emphasis>
color index_author default color234 '.*'
 
<emphasis role="comment"># Highlight a particular from (~f)</emphasis>
color index_author brightyellow color234 '~fRay Charles'
 
<emphasis role="comment"># Message flags, %S %Z
# Highlight the flags for flagged (~F) emails</emphasis>
color index_flags default red '~F'
 
<emphasis role="comment"># Subject, %s
# Look for a particular subject (~s)</emphasis>
color index_subject brightcyan default '~s\(closes #[0-9]+\)'
 
<emphasis role="comment"># Number of messages in a collapsed thread, %M</emphasis>
color index_collapsed default brightblue
 
<emphasis role="comment"># Date field</emphasis>
color index_date green default
 
<emphasis role="comment"># Message label, %y %Y</emphasis>
color index_label default brightgreen
 
<emphasis role="comment"># Message number, %C</emphasis>
color index_number red default
 
<emphasis role="comment"># Message size, %c %l</emphasis>
color index_size cyan default
 
<emphasis role="comment"># vim: syntax=muttrc</emphasis>
</screen>
	</sect2>

	<sect2 id="index-color-see-also">
		<title>See Also</title>

		<itemizedlist>
			<listitem><para><ulink url="http://www.neomutt.org/">NeoMutt Project</ulink></para></listitem>
			<listitem><para><link linkend="regexp">Regular Expressions</link></para></listitem>
			<listitem><para><link linkend="patterns">Patterns</link></para></listitem>
			<listitem><para><link linkend="index-format">$index_format</link></para></listitem>
			<listitem><para><link linkend="color">Color command</link></para></listitem>
			<listitem><para><link linkend="status-color">Status-Color patch</link></para></listitem>
			<listitem><para><link linkend="keywords">Keywords patch</link></para></listitem>
		</itemizedlist>
	</sect2>

	<sect2 id="index-color-known-bugs">
		<title>Known Bugs</title>
		<para>None</para>
	</sect2>

	<sect2 id="index-color-credits">
		<title>Credits</title>
		<itemizedlist>
		<listitem><para>Christian Aichinger <email>Greek0@gmx.net</email></para></listitem>
		<listitem><para>Christoph <quote>Myon</quote> Berg <email>myon@debian.org</email></para></listitem>
		<listitem><para>Elimar Riesebieter <email>riesebie@lxtec.de</email></para></listitem>
		<listitem><para>Eric Davis <email>edavis@insanum.com</email></para></listitem>
		<listitem><para>Vladimir Marek <email>Vladimir.Marek@oracle.com</email></para></listitem>
		<listitem><para>Richard Russon <email>rich@flatcap.org</email></para></listitem>
		</itemizedlist>
	</sect2>
</sect1>

<sect1 id="nested-if">
	<title>Nested If Patch</title>
	<subtitle>Allow complex nested conditions in format strings</subtitle>

	<sect2 id="nested-if-patch">
		<title>Patch</title>

		<para>
			To check if Mutt supports <quote>Nested If</quote>, look for
			<quote>patch-nested-if</quote> in the mutt version.
			See: <xref linkend="mutt-patches"/>.
		</para>

		<itemizedlist>
			<title>Dependencies:</title>
			<listitem><para>mutt-1.6.1</para></listitem>
		</itemizedlist>

		<para>This patch is part of the <ulink url="http://www.neomutt.org/">NeoMutt Project</ulink>.</para>
	</sect2>

	<sect2 id="nested-if-intro">
		<title>Introduction</title>

		<para>
			Mutt's format strings can contain embedded if-then-else conditions.
			They are of the form:
		</para>

<screen>
%?VAR?TRUE&amp;FALSE?
</screen>

		<para>
			If the variable <quote>VAR</quote> has a value greater than zero,
			print the <quote>TRUE</quote> string, otherwise print the
			<quote>FALSE</quote> string.
		</para>

		<para>
			e.g.  <literal>%?S?Size: %S&amp;Empty?</literal>
		</para>

		<para>Which can be read as:</para>

		<literallayout>
		    if (%S &gt; 0) {
		        print &quot;Size: %S&quot;
		    } else {
		        print &quot;Empty&quot;
		    }
		</literallayout>

		<para>
			These conditions are useful, but in Mutt they cannot be nested
			within one another.  This patch uses the notation
			<literal>%&lt;VAR?TRUE&amp;FALSE&gt;</literal> and allows them to be nested.
		</para>

		<para>
			The <literal>%&lt;...&gt;</literal> notation was used to format the
			current local time.  but that's not really very useful since mutt
			has no means of refreshing the screen periodically.
		</para>

		<para>
			A simple nested condition might be:
			(Some whitespace has been introduced for clarity)
		</para>

		<literallayout>
		    %&lt;x? %&lt;y? XY &amp; X &gt; &amp; %&lt;y? Y &amp; NONE &gt; &gt;  Conditions
		         %&lt;y? XY &amp; X &gt;                      x&gt;0
		              XY                            x&gt;0,y&gt;0
		                   X                        x&gt;0,y=0
		</literallayout>

		<literallayout>
		    %&lt;x? %&lt;y? XY &amp; X &gt; &amp; %&lt;y? Y &amp; NONE &gt; &gt;  Conditions
		                         %&lt;y? Y &amp; NONE &gt;    x=0
		                              Y             x=0,y&gt;0
		                                  NONE      x=0,y=0
		</literallayout>

		<para>Equivalent to:</para>

		<literallayout>
		    if (x &gt; 0) {
		        if (y &gt; 0) {
		            print 'XY'
		        } else {
		            print 'X'
		        }
		    } else {
		        if (y &gt; 0) {
		            print 'Y'
		        } else {
		            print 'NONE'
		        }
		    }
		</literallayout>

		<para>Examples:</para>

<screen>
set index_format='%4C %Z %{%b %d} %-25.25n %s%&gt; %&lt;M?%M Msgs &amp;%&lt;l?%l Lines&amp;%c Bytes&gt;&gt;'
</screen>

		<literallayout>
		    if a thread is folded
		        display the number of messages (%M)
		    else if we know how many lines in the message
		        display lines in message (%l)
		    else
		        display the size of the message in bytes (%c)
		</literallayout>

<screen>
set index_format='%4C %Z %{%b %d} %-25.25n %&lt;M?[%M] %s&amp;%s%* %&lt;l?%l&amp;%c&gt;&gt;'
</screen>

		<literallayout>
		    if a thread is folded
		        display the number of messages (%M)
		        display the subject (%s)
		    else if we know how many lines in the message
		        display lines in message (%l)
		    else
		        display the size of the message in bytes (%c)
		</literallayout>

	</sect2>

	<sect2 id="nested-if-variables">
		<title>Variables</title>
		The <quote>nested-if</quote> patch doesn't have any config of its own.
		It modifies the behavior of the format strings.
	</sect2>

<!--
	<sect2 id="nested-if-functions">
		<title>Functions</title>
		<para>None</para>
	</sect2>

	<sect2 id="nested-if-commands">
		<title>Commands</title>
		<para>None</para>
	</sect2>

	<sect2 id="nested-if-colors">
		<title>Colors</title>
		<para>None</para>
	</sect2>

	<sect2 id="nested-if-sort">
		<title>Sort</title>
		<para>None</para>
	</sect2>
-->

	<sect2 id="nested-if-muttrc">
		<title>Muttrc</title>
<screen>
<emphasis role="comment"># Example Mutt config file for the 'nested-if' feature.
 
# This patch uses the format: '%&lt;VAR?TRUE&amp;FALSE&gt;' for conditional
# format strings that can be nested.
 
# Example 1
# if a thread is folded
#       display the number of messages (%M)
# else if we know how many lines in the message
#       display lines in message (%l)
# else display the size of the message in bytes (%c)</emphasis>
set index_format='%4C %Z %{%b %d} %-25.25n %s%&gt; %&lt;M?%M Msgs &amp;%&lt;l?%l Lines&amp;%c Bytes&gt;&gt;'
 
<emphasis role="comment"># Example 2
# if a thread is folded
#       display the number of messages (%M)
#       display the subject (%s)
# else if we know how many lines in the message
#       display lines in message (%l)
# else
#       display the size of the message in bytes (%c)</emphasis>
set index_format='%4C %Z %{%b %d} %-25.25n %&lt;M?[%M] %s&amp;%s%* %&lt;l?%l&amp;%c&gt;&gt;'
 
<emphasis role="comment"># vim: syntax=muttrc</emphasis>
</screen>
	</sect2>

	<sect2 id="nested-if-see-also">
		<title>See Also</title>

		<itemizedlist>
			<listitem><para><ulink url="http://www.neomutt.org/">NeoMutt Project</ulink></para></listitem>
			<listitem><para><link linkend="cond-date">cond-date patch</link></para></listitem>
			<listitem><para><link linkend="index-format">$index_format</link></para></listitem>
			<listitem><para><link linkend="status-format">$status_format</link></para></listitem>
		</itemizedlist>
	</sect2>

	<sect2 id="nested-if-known-bugs">
		<title>Known Bugs</title>
		Patch overwrites $&lt;fmt&gt; handler in <literal>$index_format</literal>
	</sect2>

	<sect2 id="nested-if-credits">
		<title>Credits</title>
		<itemizedlist>
		<listitem><para>David Champion <email>dgc@uchicago.edu</email></para></listitem>
		<listitem><para>Richard Russon <email>rich@flatcap.org</email></para></listitem>
		</itemizedlist>
	</sect2>
</sect1>

<sect1 id="cond-date">
	<title>Conditional Dates Patch</title>
	<subtitle>Use rules to choose date format</subtitle>

	<sect2 id="cond-date-patch">
		<title>Patch</title>

		<para>
			To check if Mutt supports <quote>Conditional Dates</quote>, look for
			<quote>patch-cond-date</quote> in the mutt version.
			See: <xref linkend="mutt-patches"/>.
		</para>

		<itemizedlist>
			<title>Dependencies:</title>
			<listitem><para>mutt-1.6.1</para></listitem>
			<listitem><para><link linkend="nested-if">nested-if patch</link></para></listitem>
		</itemizedlist>

		<para>
			This patch is part of the <ulink url="http://www.neomutt.org/">NeoMutt Project</ulink>.
		</para>
	</sect2>

	<sect2 id="cond-date-intro">
		<title>Introduction</title>

		<para>
		The <quote>cond-date</quote> patch allows you to construct
		<link linkend="index-format">$index_format</link> expressions based on the age of the email.
		</para>

		<para>
		Mutt's default <literal>$index_format</literal> displays email dates in the
		form: abbreviated-month day-of-month &mdash; <quote>Jan 14</quote>.
		</para>

		<para>
		The format is configurable but only per-mailbox.  This patch allows you
		to configure the display depending on the age of the email.
		</para>

		<table id="table-cond-date-scheme">
			<title>Potential Formatting Scheme</title>
			<tgroup cols="3">
				<thead>
					<row>
						<entry>Email Sent</entry>
						<entry>Format</entry>
						<entry>Example</entry>
					</row>
				</thead>
				<tbody>
					<row>
						<entry>Today</entry>
						<entry><literal>%H:%M</literal></entry>
						<entry>13:23</entry>
					</row>
					<row>
						<entry>This Month</entry>
						<entry><literal>%a %d</literal></entry>
						<entry>Thu 17</entry>
					</row>
					<row>
						<entry>This Year</entry>
						<entry><literal>%b %d</literal></entry>
						<entry>Dec 10</entry>
					</row>
					<row>
						<entry>Older than 1 Year</entry>
						<entry><literal>%m/%y</literal></entry>
						<entry>06/14</entry>
					</row>
				</tbody>
			</tgroup>
		</table>

		<para>
        For an explanation of the date formatting strings, see
        <literal>strftime(3).</literal>
		</para>

		<para>
        By carefully picking your formats, the dates can remain
        unambiguous and compact.
		</para>

		<para>
		Mutt's conditional format strings have the form:
		(whitespace introduced for clarity)
		</para>

		<screen>%? TEST ? TRUE &amp; FALSE ?</screen>

		<para>
		The examples below use the test <quote>%[</quote> &mdash; the date
		of the message in the local timezone.  They will also work with
		<quote>%(</quote> &mdash; the local time that the message arrived.
		</para>

		<para>
		The date tests are of the form:
		</para>

		<screen>%[nX? TRUE &amp; FALSE ?</screen>

		<itemizedlist>
		<listitem><para><quote>n</quote> is an optional count (defaults to 1 if missing)</para></listitem>
		<listitem><para><quote>X</quote> is the time period</para></listitem>
		</itemizedlist>

		<table id="table-cond-date-format-codes">
			<title>Date Formatting Codes</title>
			<tgroup cols="2">
				<thead>
					<row>
						<entry>Letter</entry>
						<entry>Time Period</entry>
					</row>
				</thead>
				<tbody>
					<row>
						<entry>y</entry>
						<entry>Years</entry>
					</row>
					<row>
						<entry>m</entry>
						<entry>Months</entry>
					</row>
					<row>
						<entry>w</entry>
						<entry>Weeks</entry>
					</row>
					<row>
						<entry>d</entry>
						<entry>Days</entry>
					</row>
					<row>
						<entry>H</entry>
						<entry>Hours</entry>
					</row>
					<row>
						<entry>M</entry>
						<entry>Minutes</entry>
					</row>
				</tbody>
			</tgroup>
		</table>

		<table id="table-cond-date-example-tests">
			<title>Example Date Tests</title>
			<tgroup cols="2">
				<thead>
					<row>
						<entry>Test</entry>
						<entry>Meaning</entry>
					</row>
				</thead>
				<tbody>
					<row>
						<entry><literal>%[y</literal></entry>
						<entry>This year</entry>
					</row>
					<row>
						<entry><literal>%[1y</literal></entry>
						<entry>This year</entry>
					</row>
					<row>
						<entry><literal>%[6m</literal></entry>
						<entry>In the last 6 months</entry>
					</row>
					<row>
						<entry><literal>%[w</literal></entry>
						<entry>This week</entry>
					</row>
					<row>
						<entry><literal>%[d</literal></entry>
						<entry>Today</entry>
					</row>
					<row>
						<entry><literal>%[4H</literal></entry>
						<entry>In the last 4 hours</entry>
					</row>
				</tbody>
			</tgroup>
		</table>

		<sect3 id="cond-date-example1">
			<title>Example 1</title>

			<para>We start with a one-condition test.</para>

			<table id="table-cond-date-example1">
				<title>Example 1</title>
				<tgroup cols="4">
					<thead>
						<row>
							<entry>Test</entry>
							<entry>Date Range</entry>
							<entry>Format String</entry>
							<entry>Example</entry>
						</row>
					</thead>
					<tbody>
						<row>
							<entry><literal>%[1m</literal></entry>
							<entry>This month</entry>
							<entry><literal>%[%b %d]</literal></entry>
							<entry>Dec 10</entry>
						</row>
						<row>
							<entry></entry>
							<entry>Older</entry>
							<entry><literal>%[%Y-%m-%d]</literal></entry>
							<entry>2015-04-23</entry>
						</row>
					</tbody>
				</tgroup>
			</table>

			<para>The $index_format string would contain:</para>
<screen>
%?[1m?%[%b %d]&amp;%[%Y-%m-%d]?
</screen>
 
			<para>
				Reparsed a little, for clarity, you can see the
				test condition and the two format strings.
			</para>

<screen>
%?[1m?        &amp;           ?
      %[%b %d] %[%Y-%m-%d]
</screen>

		</sect3>

		<sect3 id="cond-date-example2">
			<title>Example 2</title>

			<para>
			This example contains three test conditions and four date formats.
			</para>

			<table id="table-cond-date-example2">
				<title>Example 2</title>
				<tgroup cols="4">
					<thead>
						<row>
							<entry>Test</entry>
							<entry>Date Range</entry>
							<entry>Format String</entry>
							<entry>Example</entry>
						</row>
					</thead>
					<tbody>
						<row>
							<entry><literal>%[d</literal></entry>
							<entry>Today</entry>
							<entry><literal>%[%H:%M ] </literal></entry>
							<entry>12:34</entry>
						</row>
						<row>
							<entry><literal>%[m</literal></entry>
							<entry>This month</entry>
							<entry><literal>%[%a %d]</literal></entry>
							<entry>Thu 12</entry>
						</row>
						<row>
							<entry><literal>%[y</literal></entry>
							<entry>This year</entry>
							<entry><literal>%[%b %d]</literal></entry>
							<entry>Dec 10</entry>
						</row>
						<row>
							<entry></entry>
							<entry>Older</entry>
							<entry><literal>%[%m/%y ]</literal></entry>
							<entry>06/15</entry>
						</row>
					</tbody>
				</tgroup>
			</table>

			<para>The $index_format string would contain:</para>
 
<screen>
%&lt;[y?%&lt;[m?%&lt;[d?%[%H:%M ]&amp;%[%a %d]&gt;&amp;%[%b %d]&gt;&amp;%[%m/%y ]&gt;
</screen>

			<para>
				Reparsed a little, for clarity, you can see the
				test conditions and the four format strings.
			</para>

<screen>
%&lt;[y?                                       &amp;%[%m/%y ]&gt;  Older
     %&lt;[m?                        &amp;%[%b %d]&gt;             This year
          %&lt;[d?         &amp;%[%a %d]&gt;                       This month
               %[%H:%M ]                                 Today
</screen>

			<para>
			This a another view of the same example, with some whitespace
			for clarity.
			</para>

<screen>
%&lt;[y? %&lt;[m? %&lt;[d? AAA &amp; BBB &gt; &amp; CCC &gt; &amp; DDD &gt;
</screen>

			<literallayout>
AAA = %[%H:%M ]
BBB = %[%a %d]
CCC = %[%b %d]
DDD = %[%m/%y ]
			</literallayout>
		</sect3>
	</sect2>

	<sect2 id="cond-date-variables">
		<title>Variables</title>

        <para>
		The <quote>cond-date</quote> patch doesn't have any config of its own.
		It modifies the behavior of the format strings.
        </para>
	</sect2>

<!--
	<sect2 id="cond-date-functions">
		<title>Functions</title>
		<para>None</para>
	</sect2>

	<sect2 id="cond-date-commands">
		<title>Commands</title>
		<para>None</para>
	</sect2>

	<sect2 id="cond-date-colors">
		<title>Colors</title>
		<para>None</para>
	</sect2>

	<sect2 id="cond-date-sort">
		<title>Sort</title>
		<para>None</para>
	</sect2>
-->

	<sect2 id="cond-date-muttrc">
		<title>Muttrc</title>
<screen>
<emphasis role="comment"># Example Mutt config file for the 'index-color' feature.
#
# The default index_format is:
#       '%4C %Z %{%b %d} %-15.15L (%?l?%4l&amp;%4c?) %s'
#
# We replace the date field '%{%b %d}', giving:</emphasis>
set index_format='%4C %Z %&lt;[y?%&lt;[m?%&lt;[d?%[%H:%M ]&amp;%[%a %d]&gt;&amp;%[%b %d]&gt;&amp;%[%m/%y ]&gt; %-15.15L (%?l?%4l&amp;%4c?) %s'
 
<emphasis role="comment"># Test  Date Range  Format String  Example
# --------------------------------------------
# %[d   Today       %[%H:%M ]      12:34
# %[m   This month  %[%a %d]       Thu 12
# %[y   This year   %[%b %d]       Dec 10
# -     Older       %[%m/%y ]      06/15
 
# vim: syntax=muttrc</emphasis>
</screen>
	</sect2>

	<sect2 id="cond-date-see-also">
		<title>See Also</title>

		<itemizedlist>
			<listitem><para><ulink url="http://www.neomutt.org/">NeoMutt Project</ulink></para></listitem>
			<listitem><para><link linkend="index-format">$index_format</link></para></listitem>
			<listitem><para><link linkend="nested-if">nested-if patch</link></para></listitem>
			<listitem><para><literal>strftime(3)</literal></para></listitem>
		</itemizedlist>
	</sect2>

	<sect2 id="cond-date-known-bugs">
		<title>Known Bugs</title>

		<para>
			Date parsing doesn't quite do what you expect.
			<quote>1w</quote> doesn't mean the <quote>in the last 7 days</quote>, but
			<quote><emphasis>this</emphasis> week</quote>.  This doesn't match
			the normal Mutt behaviour: for example <literal>~d>1w</literal>
			means emails dated in the last 7 days.
		</para>

	</sect2>

	<sect2 id="cond-date-credits">
		<title>Credits</title>
		<itemizedlist>
		<listitem><para>Aaron Schrab <email>aaron@schrab.com</email></para></listitem>
		<listitem><para>Eric Davis <email>edavis@insanum.com</email></para></listitem>
		<listitem><para>Richard Russon <email>rich@flatcap.org</email></para></listitem>
		</itemizedlist>
	</sect2>
</sect1>

<sect1 id="tls-sni">
	<title>TLS-SNI Patch</title>
	<subtitle>Negotiate with a server for a TSL/SSL certificate</subtitle>

	<sect2 id="tls-sni-patch">
		<title>Patch</title>

		<para>
			To check if Mutt supports <quote>TLS-SNI</quote>, look for
			<quote>patch-tls-sni</quote> in the mutt version.
			See: <xref linkend="mutt-patches"/>.
		</para>

		<itemizedlist>
			<title>Dependencies:</title>
			<listitem><para>mutt-1.6.1</para></listitem>
			<listitem><para>OpenSSL</para></listitem>
		</itemizedlist>

		<para>This patch is part of the <ulink url="http://www.neomutt.org/">NeoMutt Project</ulink>.</para>
	</sect2>

	<sect2 id="tls-sni-intro">
		<title>Introduction</title>

		<para>
		The <quote>TLS-SNI</quote> patch adds support for TLS virtual hosting.
		If your mail server doesn't support this everything will still work
		normally.
		</para>

		<para>
		TLS supports sending the expected server hostname during the
		handshake, via the SNI extension.  This can be used to select a
		server certificate to issue to the client, permitting
		virtual-hosting without requiring multiple IP addresses.
		</para>

		<para>
		This has been tested against Exim 4.80, which optionally logs SNI
		and can perform vhosting.
		</para>

        <para>
		To verify TLS SNI support by a server, you can use:
        </para>

<screen>
openssl s_client -host &lt;imap server&gt; -port &lt;port&gt; -tls1 -servername &lt;imap server&gt;
</screen>
	</sect2>

<!--
	<sect2 id="tls-sni-variables">
		<title>Variables</title>
		<para>None</para>
	</sect2>

	<sect2 id="tls-sni-functions">
		<title>Functions</title>
		<para>None</para>
	</sect2>

	<sect2 id="tls-sni-commands">
		<title>Commands</title>
		<para>None</para>
	</sect2>

	<sect2 id="tls-sni-colors">
		<title>Colors</title>
		<para>None</para>
	</sect2>

	<sect2 id="tls-sni-sort">
		<title>Sort</title>
		<para>None</para>
	</sect2>
-->

	<sect2 id="tls-sni-muttrc">
		<title>Muttrc</title>
		<para>None</para>
	</sect2>

	<sect2 id="tls-sni-see-also">
		<title>See Also</title>

		<itemizedlist>
			<listitem><para><ulink url="http://www.neomutt.org/">NeoMutt Project</ulink></para></listitem>
		</itemizedlist>
	</sect2>

	<sect2 id="tls-sni-known-bugs">
		<title>Known Bugs</title>
		<para>None</para>
	</sect2>

	<sect2 id="tls-sni-credits">
		<title>Credits</title>
		<itemizedlist>
		<listitem><para>Jeremy Katz <email>katzj@linuxpower.org</email></para></listitem>
		<listitem><para>Phil Pennock <email>mutt-dev@spodhuis.demon.nl</email></para></listitem>
		<listitem><para>Richard Russon <email>rich@flatcap.org</email></para></listitem>
		</itemizedlist>
	</sect2>
</sect1>

<sect1 id="sidebar">
	<title>Sidebar Patch</title>
	<subtitle>Overview of mailboxes</subtitle>

	<sect2 id="sidebar-patch">
		<title>Patch</title>

		<para>
			To check if Mutt supports <quote>Sidebar</quote>, look for
			<quote>+USE_SIDEBAR</quote> in the mutt version.
			See: <xref linkend="compile-time-features"/>.
		</para>

		<itemizedlist>
			<title>Dependencies:</title>
			<listitem><para>mutt-1.6.1</para></listitem>
		</itemizedlist>

		<para>This patch is part of the <ulink url="http://www.neomutt.org/">NeoMutt Project</ulink>.</para>
	</sect2>

	<sect2 id="sidebar-intro">
		<title>Introduction</title>

		<para>
			The Sidebar shows a list of all your mailboxes.  The list can be
			turned on and off, it can be themed and the list style can be
			configured.
		</para>

		<para>
			This part of the manual is a reference guide.
			If you want a simple introduction with examples see the
			<link linkend="intro-sidebar">Sidebar Howto</link>.
			If you just want to get started, you could use the sample
			<link linkend="sidebar-muttrc">Sidebar muttrc</link>.
		</para>

		<para>
			This version of Sidebar is based on Terry Chan's
			<ulink url="http://www.lunar-linux.org/mutt-sidebar/">2015-11-11 release</ulink>.
			It contains many
			<emphasis role="bold"><link linkend="intro-sidebar-features">new features</link></emphasis>,
			lots of
			<emphasis role="bold"><link linkend="intro-sidebar-bugfixes">bugfixes</link></emphasis>.
		</para>
	</sect2>

	<sect2 id="sidebar-variables">
		<title>Variables</title>

		<table id="table-sidebar-variables">
			<title>Sidebar Variables</title>
			<tgroup cols="3">
				<thead>
					<row>
						<entry>Name</entry>
						<entry>Type</entry>
						<entry>Default</entry>
					</row>
				</thead>
				<tbody>
					<row>
						<entry><literal>sidebar_delim_chars</literal></entry>
						<entry>string</entry>
						<entry><literal>/.</literal></entry>
					</row>
					<row>
						<entry><literal>sidebar_divider_char</literal></entry>
						<entry>string</entry>
						<entry><literal>|</literal></entry>
					</row>
					<row>
						<entry><literal>sidebar_folder_indent</literal></entry>
						<entry>boolean</entry>
						<entry><literal>no</literal></entry>
					</row>
					<row>
						<entry><literal>sidebar_format</literal></entry>
						<entry>string</entry>
						<entry><literal>%B%?F? [%F]?%* %?N?%N/?%S</literal></entry>
					</row>
					<row>
						<entry><literal>sidebar_indent_string</literal></entry>
						<entry>string</entry>
						<entry><literal>&nbsp;&nbsp;</literal> (two spaces)</entry>
					</row>
					<row>
						<entry><literal>sidebar_new_mail_only</literal></entry>
						<entry>boolean</entry>
						<entry><literal>no</literal></entry>
					</row>
					<row>
						<entry><literal>sidebar_next_new_wrap</literal></entry>
						<entry>boolean</entry>
						<entry><literal>no</literal></entry>
					</row>
					<row>
						<entry><literal>sidebar_refresh_time</literal></entry>
						<entry>number</entry>
						<entry><literal>60</literal></entry>
					</row>
					<row>
						<entry><literal>sidebar_short_path</literal></entry>
						<entry>boolean</entry>
						<entry><literal>no</literal></entry>
					</row>
					<row>
						<entry><literal>sidebar_sort_method</literal></entry>
						<entry>enum</entry>
						<entry><literal>SORT_ORDER</literal></entry>
					</row>
					<row>
						<entry><literal>sidebar_visible</literal></entry>
						<entry>boolean</entry>
						<entry><literal>no</literal></entry>
					</row>
					<row>
						<entry><literal>sidebar_whitelist</literal></entry>
						<entry>list</entry>
						<entry>(empty)</entry>
					</row>
					<row>
						<entry><literal>sidebar_width</literal></entry>
						<entry>number</entry>
						<entry><literal>20</literal></entry>
					</row>
				</tbody>
			</tgroup>
		</table>
	</sect2>

	<sect2 id="sidebar-functions">
		<title>Functions</title>

		<para>
			Sidebar adds the following functions to Mutt.
			By default, none of them are bound to keys.
		</para>

		<table id="table-sidebar-functions">
			<title>Sidebar Functions</title>
			<tgroup cols="3">
				<thead>
					<row>
						<entry>Menus</entry>
						<entry>Function</entry>
						<entry>Description</entry>
					</row>
				</thead>
				<tbody>
					<row>
						<entry>index,pager</entry>
						<entry><literal>&lt;sidebar-next&gt;</literal></entry>
						<entry>Move the highlight to next mailbox</entry>
					</row>
					<row>
						<entry>index,pager</entry>
						<entry><literal>&lt;sidebar-next-new&gt;</literal></entry>
						<entry>Move the highlight to next mailbox with new mail</entry>
					</row>
					<row>
						<entry>index,pager</entry>
						<entry><literal>&lt;sidebar-open&gt;</literal></entry>
						<entry>Open highlighted mailbox</entry>
					</row>
					<row>
						<entry>index,pager</entry>
						<entry><literal>&lt;sidebar-page-down&gt;</literal></entry>
						<entry>Scroll the Sidebar down 1 page</entry>
					</row>
					<row>
						<entry>index,pager</entry>
						<entry><literal>&lt;sidebar-page-up&gt;</literal></entry>
						<entry>Scroll the Sidebar up 1 page</entry>
					</row>
					<row>
						<entry>index,pager</entry>
						<entry><literal>&lt;sidebar-prev&gt;</literal></entry>
						<entry>Move the highlight to previous mailbox</entry>
					</row>
					<row>
						<entry>index,pager</entry>
						<entry><literal>&lt;sidebar-prev-new&gt;</literal></entry>
						<entry>Move the highlight to previous mailbox with new mail</entry>
					</row>
					<row>
						<entry>index,pager</entry>
						<entry><literal>&lt;sidebar-toggle-visible&gt;</literal></entry>
						<entry>Make the Sidebar (in)visible</entry>
					</row>
				</tbody>
			</tgroup>
		</table>
	</sect2>

	<sect2 id="sidebar-commands">
		<title>Commands</title>
		<cmdsynopsis>
			<command>sidebar_whitelist</command>
			<arg choice="plain">
				<replaceable class="parameter">mailbox</replaceable>
			</arg>
			<arg choice="opt" rep="repeat">
				<replaceable class="parameter">mailbox</replaceable>
			</arg>
		</cmdsynopsis>
	</sect2>

	<sect2 id="sidebar-colors">
		<title>Colors</title>

		<table id="table-sidebar-colors">
			<title>Sidebar Colors</title>
			<tgroup cols="3">
				<thead>
					<row>
						<entry>Name</entry>
						<entry>Default Color</entry>
						<entry>Description</entry>
					</row>
				</thead>
				<tbody>
					<row>
						<entry><literal>sidebar_divider</literal></entry>
						<entry>default</entry>
						<entry>The dividing line between the Sidebar and the Index/Pager panels</entry>
					</row>
					<row>
						<entry><literal>sidebar_flagged</literal></entry>
						<entry>default</entry>
						<entry>Mailboxes containing flagged mail</entry>
					</row>
					<row>
						<entry><literal>sidebar_highlight</literal></entry>
						<entry>underline</entry>
						<entry>Cursor to select a mailbox</entry>
					</row>
					<row>
						<entry><literal>sidebar_indicator</literal></entry>
						<entry>mutt <literal>indicator</literal></entry>
						<entry>The mailbox open in the Index panel</entry>
					</row>
					<row>
						<entry><literal>sidebar_new</literal></entry>
						<entry>default</entry>
						<entry>Mailboxes containing new mail</entry>
					</row>
					<row>
						<entry><literal>sidebar_spoolfile</literal></entry>
						<entry>default</entry>
						<entry>Mailbox that receives incoming mail</entry>
					</row>
				</tbody>
			</tgroup>
		</table>

		If the <literal>sidebar_indicator</literal> color isn't set, then the default Mutt
		indicator color will be used (the color used in the index panel).
	</sect2>

	<sect2 id="sidebar-sort">
		<title>Sort</title>

		<table id="table-sidebar-sort">
			<title>Sidebar Sort</title>
			<tgroup cols="2">
				<thead>
					<row>
						<entry>Sort</entry>
						<entry>Description</entry>
					</row>
				</thead>
				<tbody>
					<row>
						<entry><literal>alpha</literal></entry>
						<entry>Alphabetically by path</entry>
					</row>
					<row>
						<entry><literal>count</literal></entry>
						<entry>Total number of messages</entry>
					</row>
					<row>
						<entry><literal>flagged</literal></entry>
						<entry>Number of flagged messages</entry>
					</row>
					<row>
						<entry><literal>name</literal></entry>
						<entry>Alphabetically by path</entry>
					</row>
					<row>
						<entry><literal>new</literal></entry>
						<entry>Number of new messages</entry>
					</row>
					<row>
						<entry><literal>path</literal></entry>
						<entry>Alphabetically by path</entry>
					</row>
					<row>
						<entry><literal>unsorted</literal></entry>
						<entry>Do not resort the paths</entry>
					</row>
				</tbody>
			</tgroup>
		</table>
	</sect2>

	<sect2 id="sidebar-muttrc">
		<title>Muttrc</title>
<screen>
<emphasis role="comment"># This is a complete list of sidebar-related configuration.
 
# --------------------------------------------------------------------------
# VARIABLES - shown with their default values
# --------------------------------------------------------------------------
 
# Should the Sidebar be shown?</emphasis>
set sidebar_visible = no
 
<emphasis role="comment"># How wide should the Sidebar be in screen columns?
# Note: Some characters, e.g. Chinese, take up two columns each.</emphasis>
set sidebar_width = 20
 
<emphasis role="comment"># Should the mailbox paths be abbreviated?</emphasis>
set sidebar_short_path = no
 
<emphasis role="comment"># When abbreviating mailbox path names, use any of these characters as path
# separators.  Only the part after the last separators will be shown.
# For file folders '/' is good.  For IMAP folders, often '.' is useful.</emphasis>
set sidebar_delim_chars = '/.'
 
<emphasis role="comment"># If the mailbox path is abbreviated, should it be indented?</emphasis>
set sidebar_folder_indent = no
 
<emphasis role="comment"># Indent mailbox paths with this string.</emphasis>
set sidebar_indent_string = '  '
 
<emphasis role="comment"># Make the Sidebar only display mailboxes that contain new, or flagged,
# mail.</emphasis>
set sidebar_new_mail_only = no
 
<emphasis role="comment"># Any mailboxes that are whitelisted will always be visible, even if the
# sidebar_new_mail_only option is enabled.</emphasis>
sidebar_whitelist '/home/user/mailbox1'
sidebar_whitelist '/home/user/mailbox2'
 
<emphasis role="comment"># When searching for mailboxes containing new mail, should the search wrap
# around when it reaches the end of the list?</emphasis>
set sidebar_next_new_wrap = no
 
<emphasis role="comment"># The character to use as the divider between the Sidebar and the other Mutt
# panels.
# Note: Only the first character of this string is used.</emphasis>
set sidebar_divider_char = '|'
 
<emphasis role="comment"># Display the Sidebar mailboxes using this format string.</emphasis>
set sidebar_format = '%B%?F? [%F]?%* %?N?%N/?%S'
 
<emphasis role="comment"># Sidebar will not refresh its list of mailboxes any more frequently than
# this number of seconds.  This will help reduce disk/network traffic.</emphasis>
set sidebar_refresh_time = 60
 
<emphasis role="comment"># Sort the mailboxes in the Sidebar using this method:
#       count    - total number of messages
#       flagged  - number of flagged messages
#       new      - number of new messages
#       path     - mailbox path
#       unsorted - do not sort the mailboxes</emphasis>
set sidebar_sort_method = 'unsorted'
 
<emphasis role="comment"># --------------------------------------------------------------------------
# FUNCTIONS - shown with an example mapping
# --------------------------------------------------------------------------
 
# Move the highlight to the previous mailbox</emphasis>
bind index,pager \Cp sidebar-prev
 
<emphasis role="comment"># Move the highlight to the next mailbox</emphasis>
bind index,pager \Cn sidebar-next
 
<emphasis role="comment"># Open the highlighted mailbox</emphasis>
bind index,pager \Co sidebar-open
 
<emphasis role="comment"># Move the highlight to the previous page
# This is useful if you have a LOT of mailboxes.</emphasis>
bind index,pager &lt;F3&gt; sidebar-page-up
 
<emphasis role="comment"># Move the highlight to the next page
# This is useful if you have a LOT of mailboxes.</emphasis>
bind index,pager &lt;F4&gt; sidebar-page-down
 
<emphasis role="comment"># Move the highlight to the previous mailbox containing new, or flagged,
# mail.</emphasis>
bind index,pager &lt;F5&gt; sidebar-prev-new
 
<emphasis role="comment"># Move the highlight to the next mailbox containing new, or flagged, mail.</emphasis>
bind index,pager &lt;F6&gt; sidebar-next-new
 
<emphasis role="comment"># Toggle the visibility of the Sidebar.</emphasis>
bind index,pager B sidebar-toggle-visible
 
<emphasis role="comment"># --------------------------------------------------------------------------
# COLORS - some unpleasant examples are given
# --------------------------------------------------------------------------
# Note: All color operations are of the form:
#       color OBJECT FOREGROUND BACKGROUND
 
# Color of the current, open, mailbox
# Note: This is a general Mutt option which colors all selected items.</emphasis>
color indicator cyan black
 
<emphasis role="comment"># Color of the highlighted, but not open, mailbox.</emphasis>
color sidebar_highlight black color8
 
<emphasis role="comment"># Color of the divider separating the Sidebar from Mutt panels</emphasis>
color sidebar_divider color8 black
 
<emphasis role="comment"># Color to give mailboxes containing flagged mail</emphasis>
color sidebar_flagged red black
 
<emphasis role="comment"># Color to give mailboxes containing new mail</emphasis>
color sidebar_new green black
 
<emphasis role="comment"># --------------------------------------------------------------------------
 
# vim: syntax=muttrc</emphasis>
</screen>
	</sect2>

	<sect2 id="sidebar-see-also">
		<title>See Also</title>

		<itemizedlist>
			<listitem><para><link linkend="regexp">Regular Expressions</link></para></listitem>
			<listitem><para><link linkend="patterns">Patterns</link></para></listitem>
			<listitem><para><link linkend="color">Color command</link></para></listitem>
			<listitem><para><link linkend="notmuch">notmuch patch</link></para></listitem>
		</itemizedlist>
	</sect2>

	<sect2 id="sidebar-known-bugs">
		<title>Known Bugs</title>
		Unsorted isn't
	</sect2>

	<sect2 id="sidebar-credits">
		<title>Credits</title>
		<itemizedlist>
		<listitem><para>Justin Hibbits <email>jrh29@po.cwru.edu</email></para></listitem>
		<listitem><para>Thomer M. Gil <email>mutt@thomer.com</email></para></listitem>
		<listitem><para>David Sterba <email>dsterba@suse.cz</email></para></listitem>
		<listitem><para>Evgeni Golov <email>evgeni@debian.org</email></para></listitem>
		<listitem><para>Fabian Groffen <email>grobian@gentoo.org</email></para></listitem>
		<listitem><para>Jason DeTiberus <email>jdetiber@redhat.com</email></para></listitem>
		<listitem><para>Stefan Assmann <email>sassmann@kpanic.de</email></para></listitem>
		<listitem><para>Steve Kemp <email>steve@steve.org.uk</email></para></listitem>
		<listitem><para>Terry Chan <email>tchan@lunar-linux.org</email></para></listitem>
		<listitem><para>Tyler Earnest <email>tylere@rne.st</email></para></listitem>
		<listitem><para>Richard Russon <email>rich@flatcap.org</email></para></listitem>
		</itemizedlist>
	</sect2>
</sect1>

<sect1 id="ifdef">
	<title>Ifdef Patch</title>
	<subtitle>Conditional config options</subtitle>

	<sect2 id="ifdef-patch">
		<title>Patch</title>

		<para>
			To check if Mutt supports <quote>ifdef</quote>, look for
			<quote>patch-ifdef</quote> in the mutt version.
			See: <xref linkend="mutt-patches"/>.
		</para>

		<itemizedlist>
			<title>Dependencies:</title>
			<listitem><para>mutt-1.6.1</para></listitem>
		</itemizedlist>

		<para>This patch is part of the <ulink url="http://www.neomutt.org/">NeoMutt Project</ulink>.</para>
	</sect2>

	<sect2 id="ifdef-intro">
		<title>Introduction</title>

		<para>
			The <quote>ifdef</quote> patch introduces three new commands to
			Mutt and allow you to share one config file between versions of Mutt
			that may have different features compiled in.
		</para>

<screen>
ifdef  symbol config-command [args...]  <emphasis role="comment"># If a symbol is defined</emphasis>
ifndef symbol config-command [args...]  <emphasis role="comment"># If a symbol is not defined</emphasis>
finish                                  <emphasis role="comment"># Finish reading the current file</emphasis>
</screen>

		<para>
			Here a symbol can be a <link linkend="variables">$variable</link>,
			<link linkend="functions">&lt;function&gt;</link>,
			<link linkend="commands">command</link> or compile-time symbol, such
			as <quote>USE_IMAP</quote>.
		</para>

        <para>
            <literal>finish</literal> is particularly useful when combined with
            <literal>ifndef</literal>. e.g.
        </para>

<screen>
<emphasis role="comment"># Sidebar config file</emphasis>
ifndef USE_SIDEBAR finish
</screen>

	</sect2>

<!--
	<sect2 id="ifdef-variables">
		<title>Variables</title>
		<para>None</para>
	</sect2>

	<sect2 id="ifdef-functions">
		<title>Functions</title>
		<para>None</para>
	</sect2>
-->

	<sect2 id="ifdef-commands">
		<title>Commands</title>
		<cmdsynopsis>
			<command>ifdef</command>
			<arg choice="plain">
				<replaceable class="parameter">symbol</replaceable>
			</arg>
			<arg choice="plain">
				<replaceable class="parameter">"config-command [args]"</replaceable>
			</arg>
			<command>ifndef</command>
			<arg choice="plain">
				<replaceable class="parameter">symbol</replaceable>
			</arg>
			<arg choice="plain">
				<replaceable class="parameter">"config-command [args]"</replaceable>
			</arg>
			<command>finish</command>
		</cmdsynopsis>
	</sect2>

<!--
	<sect2 id="ifdef-colors">
		<title>Colors</title>
		<para>None</para>
	</sect2>

	<sect2 id="ifdef-sort">
		<title>Sort</title>
		<para>None</para>
	</sect2>
-->

	<sect2 id="ifdef-muttrc">
		<title>Muttrc</title>
<screen>
<emphasis role="comment"># Example Mutt config file for the 'ifdef' feature.
 
# This feature introduces three useful commands which allow you to share
# one config file between versions of Mutt that may have different
# features compiled in.
 
#	ifdef  symbol config-command [args...]
#	ifndef symbol config-command [args...]
#	finish                                
 
# The 'ifdef' command tests whether Mutt understands the name of
# a variable, function, command or compile-time symbol.
# If it does, then it executes a config command.
 
# The 'ifndef' command tests whether a symbol does NOT exist.
 
# The 'finish' command tells Mutt to stop reading current config file.
 
# If the 'trash' variable exists, set it.</emphasis>
ifdef trash 'set trash=~/Mail/trash'
 
<emphasis role="comment"># If the 'tag-pattern' function exists, bind a key to it.</emphasis>
ifdef tag-pattern 'bind index &lt;F6&gt; tag-pattern'
 
<emphasis role="comment"># If the 'imap-fetch-mail' command exists, read my IMAP config.</emphasis>
ifdef imap-fetch-mail 'source ~/.mutt/imap.rc'
 
<emphasis role="comment"># If the compile-time symbol 'USE_SIDEBAR' does not exist, then
# stop reading the current config file.</emphasis>
ifndef USE_SIDEBAR finish
 
<emphasis role="comment"># vim: syntax=muttrc</emphasis>
</screen>
	</sect2>

	<sect2 id="ifdef-see-also">
		<title>See Also</title>

		<itemizedlist>
			<listitem><para><ulink url="http://www.neomutt.org/">NeoMutt Project</ulink></para></listitem>
		</itemizedlist>
	</sect2>

	<sect2 id="ifdef-known-bugs">
		<title>Known Bugs</title>
		<para>None</para>
	</sect2>

	<sect2 id="ifdef-credits">
		<title>Credits</title>
		<itemizedlist>
		<listitem><para>Cedric Duval <email>cedricduval@free.fr</email></para></listitem>
		<listitem><para>Matteo F. Vescovi <email>mfvescovi@gmail.com</email></para></listitem>
		<listitem><para>Richard Russon <email>rich@flatcap.org</email></para></listitem>
		</itemizedlist>
	</sect2>
</sect1>

<sect1 id="fmemopen">
	<title>Fmemopen Patch</title>
	<subtitle>Replace some temporary files with memory buffers</subtitle>

	<sect2 id="fmemopen-patch">
		<title>Patch</title>

		<para>
			To check if Mutt supports <quote>fmemopen</quote>, look for
			<quote>patch-fmemopen</quote> in the mutt version.
			See: <xref linkend="mutt-patches"/>.
		</para>

		<itemizedlist>
			<title>Dependencies:</title>
			<listitem><para>mutt-1.6.1</para></listitem>
			<listitem><para><literal>open_memstream()</literal>, <literal>fmemopen()</literal> from glibc</para></listitem>
		</itemizedlist>

		<para>This patch is part of the <ulink url="http://www.neomutt.org/">NeoMutt Project</ulink>.</para>
	</sect2>

	<sect2 id="fmemopen-intro">
		<title>Introduction</title>

        <para>
		The <quote>fmemopen</quote> patch speeds up some searches.
        </para>

        <para>
		This patch changes a few places where Mutt creates temporary files.
		It replaces them with in-memory buffers.  This should improve the
		performance when searching the header or body using the
		<link linkend="thorough-search">$thorough_search</link> option.
        </para>

        <para>
		There are no user-configurable parts.
        </para>

        <para>
		This patch depends on <literal>open_memstream()</literal> and
		<literal>fmemopen()</literal>.  They are provided by glibc.  Without
		them, Mutt will simply create temporary files.
        </para>
	</sect2>

<!--
	<sect2 id="fmemopen-variables">
		<title>Variables</title>
		<para>None</para>
	</sect2>

	<sect2 id="fmemopen-functions">
		<title>Functions</title>
		<para>None</para>
	</sect2>

	<sect2 id="fmemopen-commands">
		<title>Commands</title>
		<para>None</para>
	</sect2>

	<sect2 id="fmemopen-colors">
		<title>Colors</title>
		<para>None</para>
	</sect2>

	<sect2 id="fmemopen-sort">
		<title>Sort</title>
		<para>None</para>
	</sect2>
-->

	<sect2 id="fmemopen-muttrc">
		<title>Muttrc</title>
		<para>None</para>
	</sect2>

	<sect2 id="fmemopen-see-also">
		<title>See Also</title>

		<itemizedlist>
			<listitem><para><ulink url="http://www.neomutt.org/">NeoMutt Project</ulink></para></listitem>
			<listitem><para><link linkend="compile-time-features">Compile-Time Features</link></para></listitem>
			<listitem><para><literal>fmemopen(3)</literal></para></listitem>
		</itemizedlist>
	</sect2>

	<sect2 id="fmemopen-known-bugs">
		<title>Known Bugs</title>
		<para>None</para>
	</sect2>

	<sect2 id="fmemopen-credits">
		<title>Credits</title>
		<itemizedlist>
		<listitem><para>Julius Plenz <email>plenz@cis.fu-berlin.de</email></para></listitem>
		<listitem><para>Richard Russon <email>rich@flatcap.org</email></para></listitem>
		</itemizedlist>
	</sect2>
</sect1>

<sect1 id="initials">
	<title>Initials Expando Patch</title>
	<subtitle>Expando for author's initials</subtitle>

	<sect2 id="initials-patch">
		<title>Patch</title>

		<para>
			To check if Mutt supports <quote>Initials</quote>, look for
			<quote>patch-initials</quote> in the mutt version.
			See: <xref linkend="mutt-patches"/>.
		</para>

		<itemizedlist>
			<title>Dependencies:</title>
			<listitem><para>mutt-1.6.1</para></listitem>
		</itemizedlist>

		<para>This patch is part of the <ulink url="http://www.neomutt.org/">NeoMutt Project</ulink>.</para>
	</sect2>

	<sect2 id="initials-intro">
		<title>Introduction</title>

        <para>
		The <quote>initials</quote> patch adds an expando (%I) for an author's
		initials.
        </para>

		<para>
		The index panel displays a list of emails.  Its layout is controlled by
		the <link linkend="index-format">$index_format</link> variable.  Using
		this expando saves space in the index panel.  This can be useful if you
		are regularly working with a small set of people.
		</para>
	</sect2>

	<sect2 id="initials-variables">
		<title>Variables</title>

        <para>
        This patch has no config of its own.  It adds an expando which can be
		used in the <link linkend="index-format">$index_format</link> variable.
        </para>
	</sect2>

<!--
	<sect2 id="initials-functions">
		<title>Functions</title>
		<para>None</para>
	</sect2>

	<sect2 id="initials-commands">
		<title>Commands</title>
		<para>None</para>
	</sect2>

	<sect2 id="initials-colors">
		<title>Colors</title>
		<para>None</para>
	</sect2>

	<sect2 id="initials-sort">
		<title>Sort</title>
		<para>None</para>
	</sect2>
-->

	<sect2 id="initials-muttrc">
		<title>Muttrc</title>
<screen>
<emphasis role="comment"># Example Mutt config file for the 'initials' patch.
 
# The 'initials' patch has no config of its own.
# It adds an expando for an author's initials,
# which can be used in the 'index_format' variable.
 
# The default 'index_format' is:</emphasis>
set index_format='%4C %Z %{%b %d} %-15.15L (%?l?%4l&amp;%4c?) %s'
 
<emphasis role="comment"># Where %L represents the author/recipient
 
# This might look like:
#       1   + Nov 17 David Bowie   Changesbowie    ( 689)
#       2   ! Nov 17 Stevie Nicks  Rumours         ( 555)
#       3   + Nov 16 Jimi Hendrix  Voodoo Child    ( 263)
#       4   + Nov 16 Debbie Harry  Parallel Lines  ( 540)
 
# Using the %I expando:</emphasis>
set index_format='%4C %Z %{%b %d} %I (%?l?%4l&amp;%4c?) %s'
 
<emphasis role="comment"># This might look like:
#       1   + Nov 17 DB Changesbowie    ( 689)
#       2   ! Nov 17 SN Rumours         ( 555)
#       3   + Nov 16 JH Voodoo Child    ( 263)
#       4   + Nov 16 DH Parallel Lines  ( 540)
 
# vim: syntax=muttrc</emphasis>
</screen>
	</sect2>

	<sect2 id="initials-see-also">
		<title>See Also</title>

		<itemizedlist>
			<listitem><para><ulink url="http://www.neomutt.org/">NeoMutt Project</ulink></para></listitem>
			<listitem><para><link linkend="index-format">$index_format</link></para></listitem>
			<listitem><para><link linkend="index-color">index-color patch</link></para></listitem>
			<listitem><para><link linkend="folder-hook">folder-hook</link></para></listitem>
		</itemizedlist>
	</sect2>

	<sect2 id="initials-known-bugs">
		<title>Known Bugs</title>
		<para>None</para>
	</sect2>

	<sect2 id="initials-credits">
		<title>Credits</title>
		<itemizedlist>
		<listitem><para>Vsevolod Volkov <email>vvv@mutt.org.ua</email></para></listitem>
		<listitem><para>Richard Russon <email>rich@flatcap.org</email></para></listitem>
		</itemizedlist>
	</sect2>
</sect1>

<sect1 id="trash-folder">
	<title>Trash Folder Patch</title>
	<subtitle>Automatically move "deleted" emails to a trash bin</subtitle>

	<sect2 id="trash-folder-patch">
		<title>Patch</title>

		<para>
			To check if Mutt supports <quote>Trash Folder</quote>, look for
			<quote>patch-trash</quote> in the mutt version.
			See: <xref linkend="mutt-patches"/>.
		</para>

		If IMAP is enabled, this patch will use it

		<itemizedlist>
			<title>Dependencies:</title>
			<listitem><para>mutt-1.6.1</para></listitem>
			<listitem><para>IMAP support</para></listitem>
		</itemizedlist>

		<para>This patch is part of the <ulink url="http://www.neomutt.org/">NeoMutt Project</ulink>.</para>
	</sect2>

	<sect2 id="trash-folder-intro">
		<title>Introduction</title>

		<para>
		In Mutt, when you <quote>delete</quote> an email it is first marked
		deleted.  The email isn't really gone until
		<link linkend="index-map">&lt;sync-mailbox&gt;</link> is called.
		This happens when the user leaves the folder, or the function is called
		manually.
		</para>

		<para>
		After <literal>&lt;sync-mailbox&gt;</literal> has been called the email is gone forever.
		</para>

		<para>
		The <link linkend="trash">$trash</link> variable defines a folder in
		which to keep old emails.  As before, first you mark emails for
		deletion.  When &lt;sync-mailbox&gt; is called the emails are moved to
		the trash folder.
		</para>

		<para>
		The <literal>$trash</literal> path can be either a full directory,
		or be relative to the <link linkend="folder">$folder</link>
		variable, like the <literal>mailboxes</literal> command.
		</para>

		<note>
		Emails deleted from the trash folder are gone forever.
		</note>
	</sect2>

	<sect2 id="trash-folder-variables">
		<title>Variables</title>
		<table id="table-trash-variables">
			<title>Trash Variables</title>
			<tgroup cols="3">
				<thead>
					<row>
						<entry>Name</entry>
						<entry>Type</entry>
						<entry>Default</entry>
					</row>
				</thead>
				<tbody>
					<row>
						<entry>trash</entry>
						<entry>string</entry>
						<entry>(none)</entry>
					</row>
				</tbody>
			</tgroup>
		</table>
	</sect2>

	<sect2 id="trash-folder-functions">
		<title>Functions</title>
		<table id="table-trash-functions">
			<title>Trash Functions</title>
			<tgroup cols="4">
				<thead>
					<row>
						<entry>Menus</entry>
						<entry>Default Key</entry>
						<entry>Function</entry>
						<entry>Description</entry>
					</row>
				</thead>
				<tbody>
					<row>
						<entry>index,pager</entry>
						<entry>(none)</entry>
						<entry><literal>&lt;purge-message&gt;</literal></entry>
						<entry>really delete the current entry, bypassing the trash folder</entry>
					</row>
				</tbody>
			</tgroup>
		</table>
	</sect2>

<!--
	<sect2 id="trash-folder-commands">
		<title>Commands</title>
		<para>None</para>
	</sect2>

	<sect2 id="trash-folder-colors">
		<title>Colors</title>
		<para>None</para>
	</sect2>

	<sect2 id="trash-folder-sort">
		<title>Sort</title>
		<para>None</para>
	</sect2>
-->

	<sect2 id="trash-folder-muttrc">
		<title>Muttrc</title>
<screen>
<emphasis role="comment"># Example Mutt config file for the 'trash' feature.
 
# This feature defines a new 'trash' folder.
# When mail is deleted it will be moved to this folder.
 
# Folder in which to put deleted emails</emphasis>
set trash='+Trash'
set trash='/home/flatcap/Mail/Trash'
 
<emphasis role="comment"># The default delete key 'd' will move an email to the 'trash' folder
# Bind 'D' to REALLY delete an email</emphasis>
bind index D purge-message
 
<emphasis role="comment"># Note: Deleting emails from the 'trash' folder will REALLY delete them.
 
# vim: syntax=muttrc</emphasis>
</screen>
	</sect2>

	<sect2 id="trash-folder-see-also">
		<title>See Also</title>

		<itemizedlist>
			<listitem><para><ulink url="http://www.neomutt.org/">NeoMutt Project</ulink></para></listitem>
			<listitem><para><link linkend="folder-hook">folder-hook</link></para></listitem>
		</itemizedlist>
	</sect2>

	<sect2 id="trash-folder-known-bugs">
		<title>Known Bugs</title>
		<para>None</para>
	</sect2>

	<sect2 id="trash-folder-credits">
		<title>Credits</title>
		<itemizedlist>
		<listitem><para>Cedric Duval <email>cedricduval@free.fr</email></para></listitem>
		<listitem><para>Benjamin Kuperman <email>kuperman@acm.org</email></para></listitem>
		<listitem><para>Paul Miller <email>paul@voltar.org</email></para></listitem>
		<listitem><para>Richard Russon <email>rich@flatcap.org</email></para></listitem>
		</itemizedlist>
	</sect2>
</sect1>

<sect1 id="limit-current-thread">
	<title>Limit-Current-Thread Patch</title>
	<subtitle>Focus on one Email Thread</subtitle>

	<sect2 id="limit-current-thread-patch">
		<title>Patch</title>

		<para>
			To check if Mutt supports <quote>limit-current-thread</quote>, look for
			<quote>patch-limit-current-thread</quote> in the mutt version.
			See: <xref linkend="mutt-patches"/>.
		</para>

		<itemizedlist>
			<title>Dependencies:</title>
			<listitem><para>mutt-1.6.1</para></listitem>
		</itemizedlist>

		<para>This patch is part of the <ulink url="http://www.neomutt.org/">NeoMutt Project</ulink>.</para>
	</sect2>

	<sect2 id="limit-current-thread-intro">
		<title>Introduction</title>

		<para>
			This patch adds a new way of using the
			<link linkend="tuning-search">Limit Command</link>.
                        The <literal>&lt;limit-current-thread&gt;</literal>
                        function restricts the view to just the current thread.
                        Setting the limit (the <literal>l</literal> key) to
                        <quote>all</quote> will restore the full email list.
		</para>

	</sect2>

<!--
	<sect2 id="limit-current-thread-variables">
		<title>Variables</title>
		<para>None</para>
	</sect2>
-->
	<sect2 id="limit-current-thread-functions">
		<title>Functions</title>

		<table id="table-limit-current-thread-functions">
			<title>Limit-Current-Thread Functions</title>
			<tgroup cols="4">
				<thead>
					<row>
						<entry>Menus</entry>
						<entry>Default Key</entry>
						<entry>Function</entry>
						<entry>Description</entry>
					</row>
				</thead>
				<tbody>
					<row>
						<entry>index</entry>
                                                <entry><literal>&lt;Esc&gt; L</literal></entry>
						<entry><literal>&lt;limit-current-thread&gt;</literal></entry>
						<entry>Limit view to current thread</entry>
					</row>
				</tbody>
			</tgroup>
		</table>

	</sect2>
<!--
	<sect2 id="limit-current-thread-commands">
		<title>Commands</title>
		<para>None</para>
	</sect2>

	<sect2 id="limit-current-thread-colors">
		<title>Colors</title>
		<para>None</para>
	</sect2>

	<sect2 id="limit-current-thread-sort">
		<title>Sort</title>
		<para>None</para>
	</sect2>
-->

	<sect2 id="limit-current-thread-muttrc">
		<title>Muttrc</title>

<screen>
<emphasis role="comment"># Example Mutt config file for the 'limit-current-thread' patch.
 
# Limit view to current thread</emphasis>
bind index &lt;esc&gt;L limit-current-thread
 
<emphasis role="comment"># vim: syntax=muttrc</emphasis>
</screen>
	</sect2>

	<sect2 id="limit-current-thread-see-also">
		<title>See Also</title>

		<itemizedlist>
			<listitem><para><ulink url="http://www.neomutt.org/">NeoMutt Project</ulink></para></listitem>
		</itemizedlist>
	</sect2>

	<sect2 id="limit-current-thread-known-bugs">
		<title>Known Bugs</title>
		<para>None</para>
	</sect2>

	<sect2 id="limit-current-thread-credits">
		<title>Credits</title>
		<itemizedlist>
		<listitem><para>David Sterba <email>dsterba@suse.cz</email></para></listitem>
		<listitem><para>Richard Russon <email>rich@flatcap.org</email></para></listitem>
		</itemizedlist>
	</sect2>
</sect1>

<sect1 id="skip-quoted-patch">
	<title>Skip-Quoted Patch</title>
	<subtitle>Leave some context visible</subtitle>

	<sect2 id="skip-quoted-patch2">
		<title>Patch</title>

		<para>
			To check if Mutt supports <quote>skip-quoted</quote>, look for
			<quote>patch-skip-quoted</quote> in the mutt version.
			See: <xref linkend="mutt-patches"/>.
		</para>

		<itemizedlist>
			<title>Dependencies:</title>
			<listitem><para>mutt-1.6.1</para></listitem>
		</itemizedlist>

		<para>This patch is part of the <ulink url="http://www.neomutt.org/">NeoMutt Project</ulink>.</para>
	</sect2>

	<sect2 id="skip-quoted-intro">
		<title>Introduction</title>

		<para>
			When viewing an email, the
			<literal>&lt;skip-to-quoted&gt;</literal> function (by default the
			<literal>S</literal> key) will scroll past any quoted text.
			Sometimes, a little context is useful.
		</para>

		<para>
			By setting the <literal>$skip_quoted_offset</literal> variable, you
			can select how much of the quoted text is left visible.
		</para>
	</sect2>

	<sect2 id="skip-quoted-variables">
		<title>Variables</title>
		<table id="table-skip-quoted-variables">
			<title>Skip-Quoted Variables</title>
			<tgroup cols="3">
				<thead>
					<row>
						<entry>Name</entry>
						<entry>Type</entry>
						<entry>Default</entry>
					</row>
				</thead>
				<tbody>
					<row>
						<entry><literal>skip_quoted_offset</literal></entry>
						<entry>number</entry>
						<entry>0</entry>
					</row>
				</tbody>
			</tgroup>
		</table>
	</sect2>

<!--
	<sect2 id="skip-quoted-functions">
		<title>Functions</title>
		<para>None</para>
	</sect2>

	<sect2 id="skip-quoted-commands">
		<title>Commands</title>
		<para>None</para>
	</sect2>

	<sect2 id="skip-quoted-colors">
		<title>Colors</title>
		<para>None</para>
	</sect2>

	<sect2 id="skip-quoted-sort">
		<title>Sort</title>
		<para>None</para>
	</sect2>
-->

	<sect2 id="skip-quoted-muttrc">
		<title>Muttrc</title>

<screen>
<emphasis role="comment"># Example Mutt config file for the 'skip-quoted' patch.
 
# The 'S' (skip-quoted) command scrolls the pager past the quoted text (usually
# indented with '&gt; '.  Setting 'skip_quoted_offset' leaves some lines of quoted
# text on screen for context.
 
# Show three quoted lines before the reply</emphasis>
set skip_quoted_offset = 3
 
<emphasis role="comment"># vim: syntax=muttrc</emphasis>
</screen>
	</sect2>

	<sect2 id="skip-quoted-see-also">
		<title>See Also</title>

		<itemizedlist>
			<listitem><para><ulink url="http://www.neomutt.org/">NeoMutt Project</ulink></para></listitem>
		</itemizedlist>
	</sect2>

	<sect2 id="skip-quoted-known-bugs">
		<title>Known Bugs</title>
		<para>None</para>
	</sect2>

	<sect2 id="skip-quoted-credits">
		<title>Credits</title>
		<itemizedlist>
		<listitem><para>David Sterba <email>dsterba@suse.cz</email></para></listitem>
		<listitem><para>Richard Russon <email>rich@flatcap.org</email></para></listitem>
		</itemizedlist>
	</sect2>
</sect1>

<sect1 id="compress">
	<title>Compressed Folders Patch</title>
	<subtitle>Read from/write to compressed mailboxes</subtitle>

	<sect2 id="compress-patch">
		<title>Patch</title>

		<para>
			To check if Mutt supports <quote>Compress Folders</quote>, look for
			<quote>+USE_COMPRESSED</quote> in the mutt version.
			See: <xref linkend="compile-time-features"/>.
		</para>

		<itemizedlist>
			<title>Dependencies:</title>
			<listitem><para>mutt-1.6.1</para></listitem>
		</itemizedlist>

		<para>This patch is part of the <ulink url="http://www.neomutt.org/">NeoMutt Project</ulink>.</para>
	</sect2>

	<sect2 id="compress-intro">
		<title>Introduction</title>

		<para>
			The Compressed Folder patch allows Mutt to read mailbox files that are
			compressed.  But it isn't limited to compressed files.  It works well
			with encrypted files, too.  In fact, if you can create a program/script
			to convert to and from your format, then Mutt can read it.
		</para>

		<para>
			The patch adds three hooks to Mutt: <literal>open-hook</literal>,
			<literal>close-hook</literal> and <literal>append-hook</literal>.  They
			define commands to: uncompress a file; compress a file; append
			messages to an already compressed file.
		</para>

		<para>
			There are some examples of both compressed and encrypted files,
			later.  For now, the documentation will just concentrate on
			compressed files.
		</para>

	</sect2>

<!--
	<sect2 id="compress-variables">
		<title>Variables</title>
		<para>None</para>
	</sect2>

	<sect2 id="compress-functions">
		<title>Functions</title>
		<para>None</para>
	</sect2>
-->

	<sect2 id="compress-commands">
		<title>Commands</title>
		<cmdsynopsis>
			<command>open-hook</command>
			<arg choice="plain">
				<replaceable class="parameter">pattern</replaceable>
			</arg>
			<arg choice="plain">
				<replaceable class="parameter">shell-command</replaceable>
			</arg>
			<command>close-hook</command>
			<arg choice="plain">
				<replaceable class="parameter">pattern</replaceable>
			</arg>
			<arg choice="plain">
				<replaceable class="parameter">shell-command</replaceable>
			</arg>
			<command>append-hook</command>
			<arg choice="plain">
				<replaceable class="parameter">pattern</replaceable>
			</arg>
			<arg choice="plain">
				<replaceable class="parameter">shell-command</replaceable>
			</arg>
		</cmdsynopsis>

		<para>
			The shell-command must contain two placeholders for filenames:
			<literal>%f</literal> and <literal>%t</literal>.  These represent
			<quote>from</quote> and <quote>to</quote> filenames.  It's a good idea to
			put quotes around these placeholders.
		</para>

		<para>
			If you need the exact string <quote>%f</quote> or <quote>%t</quote> in your
			command, simply double up the <quote>%</quote> character, e.g.
			<quote>%%f</quote> or <quote>%%t</quote>.
		</para>

		<table id="table-compress-optional">
			<title>Not all Hooks are Required</title>
			<tgroup cols="5">
				<thead>
					<row>
						<entry>Open</entry>
						<entry>Close</entry>
						<entry>Append</entry>
						<entry>Effect</entry>
						<entry>Useful if</entry>
					</row>
				</thead>
				<tbody>
					<row>
						<entry>Open</entry>
						<entry>-</entry>
						<entry>-</entry>
						<entry>Folder is readonly</entry>
						<entry>The folder is just a backup</entry>
					</row>
					<row>
						<entry>Open</entry>
						<entry>Close</entry>
						<entry>-</entry>
						<entry>Folder is read/write, but the entire folder must be
							written if anything is changed</entry>
						<entry>Your compression format doesn't support appending</entry>
					</row>
					<row>
						<entry>Open</entry>
						<entry>Close</entry>
						<entry>Append</entry>
						<entry>Folder is read/write and emails can be efficiently added
							to the end</entry>
						<entry>Your compression format supports appending</entry>
					</row>
					<row>
						<entry>Open</entry>
						<entry>-</entry>
						<entry>Append</entry>
						<entry>Folder is readonly, but can be appended to</entry>
						<entry>You want to store emails, but never change them</entry>
					</row>
				</tbody>
			</tgroup>
		</table>

		<note>
			The command:
			<itemizedlist>
				<listitem><para>should return a non-zero exit status on failure</para></listitem>
				<listitem><para>should not delete any files</para></listitem>
			</itemizedlist>
		</note>

		<sect3 id="open-hook">
			<title>Read from compressed mailbox</title>

			<screen>open-hook regexp shell-command</screen>

			<para>
				If Mutt is unable to open a file, it then looks for
				<literal>open-hook</literal> that matches the filename.
			</para>

			<para>
				If your compression program doesn't have a well-defined extension,
				then you can use <literal>.</literal> as the regexp.
			</para>

			<sect4 id="compress-open-hook-example">
				<title>Example of open-hook</title>

				<screen>open-hook '\.gz$' &quot;gzip -cd '%f' &gt; '%t'&quot;</screen>

				<itemizedlist>
					<listitem><para>Mutt finds a file, <quote>example.gz</quote>,
							that it can't read</para></listitem>
					<listitem><para>Mutt has an <literal>open-hook</literal>
							whose regexp matches the filename:
							<literal>\.gz$</literal></para></listitem>
					<listitem><para>Mutt uses the command <literal>gzip -cd</literal>
							to create a temporary file that it <emphasis>can</emphasis>
							read</para></listitem>
				</itemizedlist>
			</sect4>
		</sect3>

		<sect3 id="close-hook">
			<title>Write to a compressed mailbox</title>

			<screen>close-hook regexp shell-command</screen>

			<para>
				When Mutt has finished with a compressed mail folder, it will look
				for a matching <literal>close-hook</literal> to recompress the file.
				This hook is <link linkend="table-compress-optional">optional</link>.
			</para>

			<note>
				If the folder has not been modifed, the
				<literal>close-hook</literal> will not be called.
			</note>

			<sect4 id="compress-close-hook-example">
				<title>Example of close-hook</title>

				<screen>close-hook '\.gz$' &quot;gzip -c '%t' &gt; '%f'&quot;</screen>

				<itemizedlist>
					<listitem><para>Mutt has finished with a folder, <quote>example.gz</quote>,
							that it opened with <literal>open-hook</literal></para></listitem>
					<listitem><para>The folder has been modified</para></listitem>
					<listitem><para>Mutt has a <literal>close-hook</literal> whose regexp
							matches the filename: <literal>\.gz$</literal></para></listitem>
					<listitem><para>Mutt uses the command <literal>gzip -c</literal>
							to create a new compressed file</para></listitem>
				</itemizedlist>
			</sect4>
		</sect3>

		<sect3 id="append-hook">
			<title>Append to a compressed mailbox</title>

			<screen>append-hook regexp shell-command</screen>

			<para>
				When Mutt wants to append an email to a compressed mail folder, it
				will look for a matching <literal>append-hook</literal>.
				This hook is <link linkend="table-compress-optional">optional</link>.
			</para>

			<para>
				Using the <literal>append-hook</literal> will save time, but
				Mutt won't be able to determine the type of the mail folder
				inside the compressed file.
			</para>

			<para>
				Mutt will <emphasis>assume</emphasis> the type to be that of
				the <literal>$mbox_type</literal> variable.  Mutt also uses
				this type for temporary files.
			</para>

			<para>
				Mutt will only use the <literal>append-hook</literal> for existing files.
				The <literal>close-hook</literal> will be used for empty, or missing files.
			</para>

			<sect4 id="compress-append-hook-example">
				<title>Example of append-hook</title>

				<screen>append-hook '\.gz$' &quot;gzip -c '%t' &gt;&gt; '%f'&quot;</screen>

				<itemizedlist>
					<listitem><para>Mutt wants to append an email to a folder, <quote>example.gz</quote>,
							that it opened with <literal>open-hook</literal></para></listitem>
					<listitem><para>Mutt has an <literal>append-hook</literal> whose regexp matches
							the filename: <literal>\.gz$</literal></para></listitem>
					<listitem><para>Mutt knows the mailbox type from the <literal>$mbox</literal>
							variable</para></listitem>
					<listitem><para>Mutt uses the command <literal>gzip -c</literal>
							to append to an existing compressed file</para></listitem>
				</itemizedlist>
			</sect4>

		</sect3>

		<sect3 id="compress-empty">
			<title>Empty Files</title>

			<para>
				Mutt assumes that an empty file is not compressed.  In this
				situation, unset <link linkend="save-empty">$save_empty</link>, so
				that the compressed file will be removed if you delete all of the
				messages.
			</para>
		</sect3>

		<sect3 id="compress-security">
			<title>Security</title>

			<para>
				Encrypted files are decrypted into temporary files which are
				stored in the <link linkend="tmpdir">$tmpdir</link> directory.
				This could be a security risk.
			</para>
		</sect3>
	</sect2>

<!--
	<sect2 id="compress-colors">
		<title>Colors</title>
		<para>None</para>
	</sect2>

	<sect2 id="compress-sort">
		<title>Sort</title>
		<para>None</para>
	</sect2>
-->

	<sect2 id="compress-muttrc">
		<title>Muttrc</title>
<screen>
<emphasis role="comment"># Example Mutt config file for the 'compressed folders' feature.
 
# This feature adds three hooks to Mutt which allow it to
# work with compressed, or encrypted, mailboxes.
 
# The hooks are of the form:
#       open-hook   regexp &quot;shell-command&quot;
#       close-hook  regexp &quot;shell-command&quot;
#       append-hook regexp &quot;shell-command&quot;
 
# The 'append-hook' is optional.
 
# Hander for gzip compressed mailboxes</emphasis>
open-hook   '\.gz$'  &quot;gzip -cd  '%f' &gt;  '%t'&quot;
close-hook  '\.gz$'  &quot;gzip -c   '%t' &gt;  '%f'&quot;
append-hook '\.gz$'  &quot;gzip -c   '%t' &gt;&gt; '%f'&quot;
 
<emphasis role="comment"># Hander for bzip2 compressed mailboxes</emphasis>
open-hook   '\.bz2$' &quot;bzip2 -cd '%f' &gt;  '%t'&quot;
close-hook  '\.bz2$' &quot;bzip2 -c  '%t' &gt;  '%f'&quot;
append-hook '\.bz2$' &quot;bzip2 -c  '%t' &gt;&gt; '%f'&quot;
 
<emphasis role="comment"># Hander for xz compressed mailboxes</emphasis>
open-hook   '\.xz$'  &quot;xz    -cd '%f' &gt;  '%t'&quot;
close-hook  '\.xz$'  &quot;xz    -c  '%t' &gt;  '%f'&quot;
append-hook '\.xz$'  &quot;xz    -c  '%t' &gt;&gt; '%f'&quot;
 
<emphasis role="comment"># Hander for pgp encrypted mailboxes
# PGP does not support appending to an encrypted file</emphasis>
open-hook   '\.pgp$' &quot;pgp -f &lt; '%f' &gt; '%t'&quot;
close-hook  '\.pgp$' &quot;pgp -fe YourPgpUserIdOrKeyId &lt; '%t' &gt; '%f'&quot;
 
<emphasis role="comment"># Hander for gpg encrypted mailboxes
# gpg does not support appending to an encrypted file</emphasis>
open-hook   '\.gpg$' &quot;gpg --decrypt &lt; '%f' &gt; '%t'&quot;
close-hook  '\.gpg$' &quot;gpg --encrypt --recipient YourGpgUserIdOrKeyId &lt; '%t' &gt; '%f'&quot;
 
<emphasis role="comment"># vim: syntax=muttrc</emphasis>
</screen>
	</sect2>

	<sect2 id="compress-see-also">
		<title>See Also</title>

		<itemizedlist>
			<listitem><para><ulink url="https://github.com/neomutt/neomutt/wiki">NeoMutt Project</ulink></para></listitem>
			<listitem><para><link linkend="compile-time-features">Compile-Time Features</link></para></listitem>
			<listitem><para><link linkend="regexp">Regular Expressions</link></para></listitem>
			<listitem><para><link linkend="tmpdir">$tmpdir</link></para></listitem>
			<listitem><para><link linkend="mbox-type">$mbox_type</link></para></listitem>
			<listitem><para><link linkend="save-empty">$save_empty</link></para></listitem>
			<listitem><para><link linkend="folder-hook">folder-hook</link></para></listitem>
		</itemizedlist>
	</sect2>

	<sect2 id="compress-known-bugs">
		<title>Known Bugs</title>

		<itemizedlist>
			<listitem><para>The Compressed Folder hooks cannot deal with filenames that contains quotes/apostrophes.</para></listitem>
		</itemizedlist>
	</sect2>

	<sect2 id="compress-credits">
		<title>Credits</title>
		<itemizedlist>
		<listitem><para>Roland Rosenfeld <email>roland@spinnaker.de</email></para></listitem>
		<listitem><para>Alain Penders <email>Alain@Finale-Dev.com</email></para></listitem>
		<listitem><para>Christoph <quote>Myon</quote> Berg <email>myon@debian.org</email></para></listitem>
		<listitem><para>Evgeni Golov <email>evgeni@debian.org</email></para></listitem>
		<listitem><para>Richard Russon <email>rich@flatcap.org</email></para></listitem>
		</itemizedlist>
	</sect2>
</sect1>

<sect1 id="keywords">
	<title>Keywords Patch</title>
	<subtitle>Labels/Tagging for emails</subtitle>

	<sect2 id="keywords-patch">
		<title>Patch</title>

		<para>
			To check if Mutt supports <quote>Keywords</quote>, look for
			<quote>patch-keywords</quote> in the mutt version.
			See: <xref linkend="mutt-patches"/>.
		</para>

		<itemizedlist>
			<title>Dependencies:</title>
			<listitem><para>mutt-1.6.1</para></listitem>
		</itemizedlist>

		<para>This patch is part of the <ulink url="http://www.neomutt.org/">NeoMutt Project</ulink>.</para>
	</sect2>

	<sect2 id="keywords-intro">
		<title>Introduction</title>

		<para>
		Unify label/keyword handling.
		</para>

		<para>
		Since x-labels were added to mutt in 2000, a number of other approaches
		to what we now call <quote>tagging</quote> have also emerged.
		One of them was even made standard in RFC 2822.
		This update unifies the handling of all these strategies.
		</para>

		<para>
		We start by changing mutt's internal keyword storage from a single
		string which may contain whitespace to a list of discrete keywords.
		This has advantages for keyword completion as well as for portabilty
		among varying "standards" for keyword storage.  This may represent
		a significant change for existing mutt users who have set x-labels
		containing spaces, and should be regarded with suspicion.  The
		advantages are significant, though.
		</para>

		<para>
		Next we allow mutt to parse keywords into this internal list from
		any of the following headers: X-Label (freeform), X-Keywords
		(space-delimited), X-Mozilla-Keys (space-delimited), and Keywords (RFC
		2822, comma-space-delimited).  Mutt remembers which headers it sourced
		keywords from, and can rewrite those headers when saving messages for
		compatibility with the mailer of origin.
		</para>

		<para>
		(X-Label was specified as freeform text by mutt, its only known
		implementation.  X-Labels have been used both as a
		<quote>tagging</quote> device, probably with space delimiting, and as a
		<quote>memo</quote> field, where space-delimited parsing would ruin the
		semantics of the memo.  By default mutt will not split X-Labels at all.
		Set $xlabel_delimiter if your needs vary.)
		</para>

		<para>
		Finally we add two booleans: $keywords_legacy=true and
		$keywords_standard=FALSE.  When $keywords_legacy is true, mutt will
		always save keyword to whatever original header it came from.  When
		$keywords_standard=true, mutt will save to the Keywords: header.  If
		both are true mutt saves to both; if neither is true, mutt saves only
		to legacy headers to avoid complete loss of keywords.
		</para>

		<para>
		Overall this represents convergence path for all competing
		labelling/tagging/keywording systems toward one that is specified by
		RFC.
		</para>

		<para>
		You can change or delete the X-Label: field within
		Mutt using the edit-label command, bound to the
		y key by default.  This works for tagged messages, too.
		</para>
	</sect2>

	<sect2 id="keywords-variables">
		<title>Variables</title>

		<table id="table-keywords-variables">
			<title>Keywords Variables</title>
			<tgroup cols="3">
				<thead>
					<row>
						<entry>Name</entry>
						<entry>Type</entry>
						<entry>Default</entry>
					</row>
				</thead>
				<tbody>
					<row>
						<entry><literal>keywords_legacy</literal></entry>
						<entry>boolean</entry>
						<entry><literal>yes</literal></entry>
					</row>
					<row>
						<entry><literal>keywords_standard</literal></entry>
						<entry>boolean</entry>
						<entry><literal>no</literal></entry>
					</row>
					<row>
						<entry><literal>xlabel_delimiter</literal></entry>
						<entry>string</entry>
						<entry>(empty)</entry>
					</row>
				</tbody>
			</tgroup>
		</table>
	</sect2>

	<sect2 id="keywords-functions">
		<title>Functions</title>

		<table id="table-keywords-funcions">
			<title>Keyword Functions</title>
			<tgroup cols="4">
				<thead>
					<row>
						<entry>Menus</entry>
						<entry>Default Key</entry>
						<entry>Function</entry>
						<entry>Description</entry>
					</row>
				</thead>
				<tbody>
					<row>
						<entry>index,pager</entry>
						<entry>y</entry>
						<entry><literal>&lt;edit-label&gt;</literal></entry>
						<entry>add, change, or delete a message's label</entry>
					</row>
				</tbody>
			</tgroup>
		</table>
	</sect2>

<!--
	<sect2 id="keywords-commands">
		<title>Commands</title>
	</sect2>

	<sect2 id="keywords-colors">
		<title>Colors</title>
		<para>None</para>
	</sect2>
-->

	<sect2 id="keywords-sort">
		<title>Sort</title>
		<table id="table-keywords-sort">
			<title>Keywords Sort</title>
			<tgroup cols="2">
				<thead>
					<row>
						<entry>Sort</entry>
						<entry>Description</entry>
					</row>
				</thead>
				<tbody>
					<row>
						<entry><literal>label</literal></entry>
						<entry>Sort by label</entry>
					</row>
				</tbody>
			</tgroup>
		</table>
	</sect2>

	<sect2 id="keywords-muttrc">
		<title>Muttrc</title>
	</sect2>

	<sect2 id="keywords-see-also">
		<title>See Also</title>

		<itemizedlist>
			<listitem><para><ulink url="https://github.com/neomutt/neomutt/wiki">NeoMutt Project</ulink></para></listitem>
			<listitem><para><link linkend="index-format">$index_format</link></para></listitem>
			<listitem><para><link linkend="index-color">index-color patch</link></para></listitem>
			<listitem><para><link linkend="folder-hook">folder-hook</link></para></listitem>
		</itemizedlist>
	</sect2>

	<sect2 id="keywords-known-bugs">
		<title>Known Bugs</title>
	</sect2>

	<sect2 id="keywords-credits">
		<title>Credits</title>
		<itemizedlist>
		<listitem><para>David Champion <email>dgc@uchicago.edu</email></para></listitem>
		<listitem><para>Richard Russon <email>rich@flatcap.org</email></para></listitem>
		</itemizedlist>
	</sect2>
</sect1>

<sect1 id="nntp">
	<title>NNTP Patch</title>
	<subtitle>Talk to a Usenet news server</subtitle>

	<sect2 id="nntp-patch">
		<title>Patch</title>

		<para>
			To check if Mutt supports <quote>NNTP</quote>, look for
			<quote>+USE_NNTP</quote> in the mutt version.
			See: <xref linkend="compile-time-features"/>.
		</para>

		<itemizedlist>
			<title>Patch Dependencies:</title>
			<listitem><para>mutt-1.5.24</para></listitem>
		</itemizedlist>

		<para>This patch is part of the <link linkend="neomutt">NeoMutt project</link>.</para>
	</sect2>

	<sect2 id="nntp-intro">
		<title>Introduction</title>
	</sect2>

	<sect2 id="nntp-variables">
		<title>Variables</title>

		<table id="table-nntp-variables">
			<title>NNTP Variables</title>
			<tgroup cols="3">
				<thead>
					<row>
						<entry>Name</entry>
						<entry>Type</entry>
						<entry>Default</entry>
					</row>
				</thead>
				<tbody>
					<row>
						<entry><literal>ask_follow_up</literal></entry>
						<entry>boolean</entry>
						<entry><literal>no</literal></entry>
					</row>
					<row>
						<entry><literal>ask_x_comment_to</literal></entry>
						<entry>boolean</entry>
						<entry><literal>no</literal></entry>
					</row>
					<row>
						<entry><literal>catchup_newsgroup</literal></entry>
						<entry>quad</entry>
						<entry><literal>ask-yes</literal></entry>
					</row>
					<row>
						<entry><literal>followup_to_poster</literal></entry>
						<entry>quad</entry>
						<entry><literal>ask-yes</literal></entry>
					</row>
					<row>
						<entry><literal>group_index_format</literal></entry>
						<entry>string</entry>
						<entry><literal>%4C %M%N %5s  %-45.45f %d</literal></entry>
					</row>
					<row>
						<entry><literal>inews</literal></entry>
						<entry>string</entry>
						<entry>(empty)</entry>
					</row>
					<row>
						<entry><literal>mime_subject</literal></entry>
						<entry>boolean</entry>
						<entry><literal>yes</literal></entry>
					</row>
					<row>
						<entry><literal>newsgroups_charset</literal></entry>
						<entry>string</entry>
						<entry><literal>utf-8</literal></entry>
					</row>
					<row>
						<entry><literal>newsrc</literal></entry>
						<entry>string</entry>
						<entry><literal>~/.newsrc</literal></entry>
					</row>
					<row>
						<entry><literal>news_cache_dir</literal></entry>
						<entry>string</entry>
						<entry><literal>~/.mutt</literal></entry>
					</row>
					<row>
						<entry><literal>news_server</literal></entry>
						<entry>string</entry>
						<entry>(empty)</entry>
					</row>
					<row>
						<entry><literal>nntp_authenticators</literal></entry>
						<entry>string</entry>
						<entry>(empty)</entry>
					</row>
					<row>
						<entry><literal>nntp_context</literal></entry>
						<entry>number</entry>
						<entry><literal>1000</literal></entry>
					</row>
					<row>
						<entry><literal>nntp_listgroup</literal></entry>
						<entry>boolean</entry>
						<entry><literal>yes</literal></entry>
					</row>
					<row>
						<entry><literal>nntp_load_description</literal></entry>
						<entry>boolean</entry>
						<entry><literal>yes</literal></entry>
					</row>
					<row>
						<entry><literal>nntp_pass</literal></entry>
						<entry>string</entry>
						<entry>(empty)</entry>
					</row>
					<row>
						<entry><literal>nntp_poll</literal></entry>
						<entry>number</entry>
						<entry><literal>60</literal></entry>
					</row>
					<row>
						<entry><literal>nntp_user</literal></entry>
						<entry>string</entry>
						<entry>(empty)</entry>
					</row>
					<row>
						<entry><literal>post_moderated</literal></entry>
						<entry>quad</entry>
						<entry><literal>ask-yes</literal></entry>
					</row>
					<row>
						<entry><literal>save_unsubscribed</literal></entry>
						<entry>boolean</entry>
						<entry><literal>no</literal></entry>
					</row>
					<row>
						<entry><literal>show_new_news</literal></entry>
						<entry>boolean</entry>
						<entry><literal>yes</literal></entry>
					</row>
					<row>
						<entry><literal>show_only_unread</literal></entry>
						<entry>boolean</entry>
						<entry><literal>no</literal></entry>
					</row>
					<row>
						<entry><literal>x_comment_to</literal></entry>
						<entry>boolean</entry>
						<entry><literal>no</literal></entry>
					</row>
				</tbody>
			</tgroup>
		</table>
	</sect2>

	<sect2 id="nntp-functions">
		<title>Functions</title>

		<table id="table-nntp-functions">
			<title>NNTP Functions</title>
			<tgroup cols="4">
				<thead>
					<row>
						<entry>Menus</entry>
						<entry>Default Key</entry>
						<entry>Function</entry>
						<entry>Description</entry>
					</row>
				</thead>
				<tbody>
					<row>
						<entry>browser,index</entry>
						<entry>y</entry>
						<entry><literal>&lt;catchup&gt;</literal></entry>
						<entry>mark all articles in newsgroup as read</entry>
					</row>
					<row>
						<entry>index,pager</entry>
						<entry>i</entry>
						<entry><literal>&lt;change-newsgroup&gt;</literal></entry>
						<entry>open a different newsgroup</entry>
					</row>
					<row>
						<entry>pager</entry>
						<entry>X</entry>
						<entry><literal>&lt;change-vfolder&gt;</literal></entry>
						<entry>open a different virtual folder</entry>
					</row>
					<row>
						<entry>compose</entry>
						<entry>o</entry>
						<entry><literal>&lt;edit-followup-to&gt;</literal></entry>
						<entry>edit the Followup-To field</entry>
					</row>
					<row>
						<entry>compose</entry>
						<entry>N</entry>
						<entry><literal>&lt;edit-newsgroups&gt;</literal></entry>
						<entry>edit the newsgroups list</entry>
					</row>
					<row>
						<entry>compose</entry>
						<entry>x</entry>
						<entry><literal>&lt;edit-x-comment-to&gt;</literal></entry>
						<entry>edit the X-Comment-To field</entry>
					</row>
					<row>
						<entry>pager</entry>
						<entry>+</entry>
						<entry><literal>&lt;entire-thread&gt;</literal></entry>
						<entry>read entire thread of the current message</entry>
					</row>
					<row>
						<entry>attachment,index,pager</entry>
						<entry>F</entry>
						<entry><literal>&lt;followup-message&gt;</literal></entry>
						<entry>followup to newsgroup</entry>
					</row>
					<row>
						<entry>pager</entry>
						<entry>`</entry>
						<entry><literal>&lt;modify-labels&gt;</literal></entry>
						<entry>modify (notmuch) tags</entry>
					</row>
					<row>
						<entry>index,pager</entry>
						<entry>P</entry>
						<entry><literal>&lt;post-message&gt;</literal></entry>
						<entry>post message to newsgroup</entry>
					</row>
					<row>
						<entry>browser</entry>
						<entry>g</entry>
						<entry><literal>&lt;reload-active&gt;</literal></entry>
						<entry>load list of all newsgroups from NNTP server</entry>
					</row>
					<row>
						<entry>browser</entry>
						<entry>s</entry>
						<entry><literal>&lt;subscribe&gt;</literal></entry>
						<entry>subscribe to current mbox (IMAP/NNTP only)</entry>
					</row>
					<row>
						<entry>browser</entry>
						<entry>S</entry>
						<entry><literal>&lt;subscribe-pattern&gt;</literal></entry>
						<entry>subscribe to newsgroups matching a pattern</entry>
					</row>
					<row>
						<entry>browser</entry>
						<entry>Y</entry>
						<entry><literal>&lt;uncatchup&gt;</literal></entry>
						<entry>mark all articles in newsgroup as unread</entry>
					</row>
					<row>
						<entry>browser</entry>
						<entry>u</entry>
						<entry><literal>&lt;unsubscribe&gt;</literal></entry>
						<entry>unsubscribe from current mbox (IMAP/NNTP only)</entry>
					</row>
					<row>
						<entry>browser</entry>
						<entry>U</entry>
						<entry><literal>&lt;unsubscribe-pattern&gt;</literal></entry>
						<entry>unsubscribe from newsgroups matching a pattern</entry>
					</row>
					<row>
						<entry>index,pager</entry>
						<entry>Alt-i</entry>
						<entry><literal>&lt;change-newsgroup-readonly&gt;</literal></entry>
						<entry>open a different newsgroup in read only mode</entry>
					</row>
					<row>
						<entry>attachment,index,pager</entry>
						<entry>Alt-F</entry>
						<entry><literal>&lt;forward-to-group&gt;</literal></entry>
						<entry>forward to newsgroup</entry>
					</row>
					<row>
						<entry>index</entry>
						<entry>(none)</entry>
						<entry><literal>&lt;get-children&gt;</literal></entry>
						<entry>get all children of the current message</entry>
					</row>
					<row>
						<entry>index</entry>
						<entry>Alt-G</entry>
						<entry><literal>&lt;get-parent&gt;</literal></entry>
						<entry>get parent of the current message</entry>
					</row>
					<row>
						<entry>index,pager</entry>
						<entry>(none)</entry>
						<entry><literal>&lt;imap-fetch-mail&gt;</literal></entry>
						<entry>force retrieval of mail from IMAP server</entry>
					</row>
					<row>
						<entry>index,pager</entry>
						<entry>(none)</entry>
						<entry><literal>&lt;imap-logout-all&gt;</literal></entry>
						<entry>logout from all IMAP servers</entry>
					</row>
					<row>
						<entry>pager</entry>
						<entry>(none)</entry>
						<entry><literal>&lt;modify-labels-then-hide&gt;</literal></entry>
						<entry>modify labeld and then hide message</entry>
					</row>
					<row>
						<entry>index</entry>
						<entry>(none)</entry>
						<entry><literal>&lt;reconstruct-thread&gt;</literal></entry>
						<entry>reconstruct thread containing current message</entry>
					</row>
					<row>
						<entry>pager</entry>
						<entry>Alt-X</entry>
						<entry><literal>&lt;vfolder-from-query&gt;</literal></entry>
						<entry>generate virtual folder from query</entry>
					</row>
					<row>
						<entry>index</entry>
						<entry>Ctrl-G</entry>
						<entry><literal>&lt;get-message&gt;</literal></entry>
						<entry>get message with Message-Id</entry>
					</row>
				</tbody>
			</tgroup>
		</table>
	</sect2>

	<sect2 id="nntp-commands">
		<title>Commands</title>
	</sect2>

	<sect2 id="nntp-colors">
		<title>Colors</title>
		<para>None</para>
	</sect2>

	<sect2 id="nntp-sort">
		<title>Sort</title>
		<para>None</para>
	</sect2>

	<sect2 id="nntp-muttrc">
		<title>Muttrc</title>
	</sect2>

	<sect2 id="nntp-see-also">
		<title>See Also</title>

		<itemizedlist>
			<listitem><para><ulink url="https://github.com/neomutt/neomutt/wiki">NeoMutt Project</ulink></para></listitem>
			<listitem><para><link linkend="compile-time-features">Compile-Time Features</link></para></listitem>
		</itemizedlist>
	</sect2>

	<sect2 id="nntp-known-bugs">
		<title>Known Bugs</title>
	</sect2>

	<sect2 id="nntp-credits">
		<title>Credits</title>
		<itemizedlist>
		<listitem><para>Vsevolod Volkov <email>vvv@mutt.org.ua</email></para></listitem>
		<listitem><para>Felix von Leitner <email>leitner@fefe.de</email></para></listitem>
		<listitem><para>Richard Russon <email>rich@flatcap.org</email></para></listitem>
		</itemizedlist>
	</sect2>
</sect1>

</chapter>

<chapter id="security">
<title>Security Considerations</title>

<para>
First of all, Mutt contains no security holes included by intention but
may contain unknown security holes. As a consequence, please run Mutt
only with as few permissions as possible. Especially, do not run Mutt as
the super user.
</para>

<para>
When configuring Mutt, there're some points to note about secure setups
so please read this chapter carefully.
</para>

<sect1 id="security-passwords">
<title>Passwords</title>

<para>
Although Mutt can be told the various passwords for accounts, please
never store passwords in configuration files. Besides the fact that the
system's operator can always read them, you could forget to mask it out
when reporting a bug or asking for help via a mailing list. Even worse,
your mail including your password could be archived by internet search
engines, mail-to-news gateways etc. It may already be too late before
you notice your mistake.
</para>

</sect1>

<sect1 id="security-tempfiles">
<title>Temporary Files</title>

<para>
Mutt uses many temporary files for viewing messages, verifying digital
signatures, etc. As long as being used, these files are visible by other
users and maybe even readable in case of misconfiguration.  Also, a
different location for these files may be desired which can be changed
via the <link linkend="tmpdir">$tmpdir</link> variable.
</para>

</sect1>

<sect1 id="security-leaks">
<title>Information Leaks</title>

<sect2 id="security-leaks-mid">
<title>Message-Id: headers</title>

<para>
Message-Id: headers contain a local part that is to be created in a
unique fashion. In order to do so, Mutt will <quote>leak</quote> some
information to the outside world when sending messages: the generation
of this header includes a step counter which is increased (and rotated)
with every message sent. In a longer running mutt session, others can
make assumptions about your mailing habits depending on the number of
messages sent. If this is not desired, the header can be manually
provided using <link linkend="edit-headers">$edit_headers</link> (though
not recommended).
</para>

</sect2>

<sect2 id="security-leaks-mailto">
<title><literal>mailto:</literal>-style Links</title>

<para>
As Mutt be can be set up to be the mail client to handle
<literal>mailto:</literal> style links in websites, there're security
considerations, too. Arbitrary header fields can be embedded in these
links which could override existing header fields or attach arbitrary
files using <link linkend="attach-header">the Attach:
pseudoheader</link>. This may be problematic if the <link
linkend="edit-headers">$edit-headers</link> variable is
<emphasis>unset</emphasis>, i.e. the user doesn't want to see header
fields while editing the message and doesn't pay enough attention to the
compose menu's listing of attachments.
</para>

<para>
For example, following a link like
</para>

<screen>
mailto:joe@host?Attach=~/.gnupg/secring.gpg</screen>

<para>
will send out the user's private gnupg keyring to
<literal>joe@host</literal> if the user doesn't follow the information
on screen carefully enough.
</para>

<para>
To prevent these issues, Mutt by default only accepts the
<literal>Subject</literal> and <literal>Body</literal> headers.
Allowed headers can be adjusted with the
<link linkend="mailto-allow"><command>mailto_allow</command></link> and
<link linkend="mailto-allow"><command>unmailto_allow</command></link> commands.
</para>

</sect2>

</sect1>

<sect1 id="security-external">
<title>External Applications</title>

<para>
Mutt in many places has to rely on external applications or for
convenience supports mechanisms involving external applications.
</para>

<para>
One of these is the <literal>mailcap</literal> mechanism as defined by
RfC1524. Details about a secure use of the mailcap mechanisms is given
in <xref linkend="secure-mailcap"/>.
</para>

<para>
Besides the mailcap mechanism, Mutt uses a number of other external
utilities for operation, for example to provide crypto support, in
backtick expansion in configuration files or format string filters.  The
same security considerations apply for these as for tools involved via
mailcap.
</para>

</sect1>

</chapter>


<chapter id="tuning">
<title>Performance Tuning</title>

<sect1 id="tuning-mailboxes">
<title>Reading and Writing Mailboxes</title>

<para>
Mutt's performance when reading mailboxes can be improved in two ways:
</para>

<orderedlist>

<listitem>
<para>
For remote folders (IMAP and POP) as well as folders using one-file-per
message storage (Maildir and MH), Mutt's performance can be greatly
improved using <link linkend="header-caching">header caching</link>.
using a single database per folder.
</para>
</listitem>

<listitem>
<para>
Mutt provides the <link linkend="read-inc">$read_inc</link> and <link
linkend="write-inc">$write_inc</link> variables to specify at which rate
to update progress counters. If these values are too low, Mutt may spend
more time on updating the progress counter than it spends on actually
reading/writing folders.
</para>

<para>
For example, when opening a maildir folder with a few thousand messages,
the default value for <link linkend="read-inc">$read_inc</link> may be
too low. It can be tuned on on a folder-basis using <link
linkend="folder-hook"><command>folder-hook</command>s</link>:
</para>

<screen>
<emphasis role="comment"># use very high $read_inc to speed up reading hcache'd maildirs</emphasis>
folder-hook . 'set read_inc=1000'
<emphasis role="comment"># use lower value for reading slower remote IMAP folders</emphasis>
folder-hook ^imap 'set read_inc=100'
<emphasis role="comment"># use even lower value for reading even slower remote POP folders</emphasis>
folder-hook ^pop 'set read_inc=1'</screen>

</listitem>
</orderedlist>

<para>
These settings work on a per-message basis. However, as messages may
greatly differ in size and certain operations are much faster than
others, even per-folder settings of the increment variables may not be
desirable as they produce either too few or too much progress updates.
Thus, Mutt allows to limit the number of progress updates per second
it'll actually send to the terminal using the <link
linkend="time-inc">$time_inc</link> variable.
</para>

</sect1>

<sect1 id="tuning-messages">
<title>Reading Messages from Remote Folders</title>

<para>
Reading messages from remote folders such as IMAP an POP can be slow
especially for large mailboxes since Mutt only caches a very limited
number of recently viewed messages (usually 10) per session (so that it
will be gone for the next session.)
</para>

<para>
To improve performance and permanently cache whole messages, please
refer to Mutt's so-called <link linkend="body-caching">body
caching</link> for details.
</para>

</sect1>

<sect1 id="tuning-search">
<title>Searching and Limiting</title>

<para>
When searching mailboxes either via a search or a limit action, for some
patterns Mutt distinguishes between regular expression and string
searches. For regular expressions, patterns are prefixed with
<quote>~</quote> and with <quote>=</quote> for string searches.
</para>

<para>
Even though a regular expression search is fast, it's several times
slower than a pure string search which is noticeable especially on large
folders. As a consequence, a string search should be used instead of a
regular expression search if the user already knows enough about the
search pattern.
</para>

<para>
For example, when limiting a large folder to all messages sent to or by
an author, it's much faster to search for the initial part of an e-mail
address via <literal>=Luser@</literal> instead of
<literal>~Luser@</literal>. This is especially true for searching
message bodies since a larger amount of input has to be searched.
</para>

<para>
As for regular expressions, a lower case string search pattern makes
Mutt perform a case-insensitive search except for IMAP (because for IMAP
Mutt performs server-side searches which don't support
case-insensitivity).
</para>

</sect1>

</chapter>

<chapter id="reference">
<title>Reference</title>

<sect1 id="commandline">
<title>Command-Line Options</title>

<para>
Running <literal>mutt</literal> with no arguments will make Mutt attempt
to read your spool mailbox.  However, it is possible to read other
mailboxes and to send messages from the command line as well.
</para>

<table id="tab-commandline-options">
<title>Command line options</title>
<tgroup cols="2">
<thead>
<row><entry>Option</entry><entry>Description</entry></row>
</thead>
<tbody>
<row><entry>-A</entry><entry>expand an alias</entry></row>
<row><entry>-a</entry><entry>attach a file to a message</entry></row>
<row><entry>-b</entry><entry>specify a blind carbon-copy (BCC) address</entry></row>
<row><entry>-c</entry><entry>specify a carbon-copy (Cc) address</entry></row>
<row><entry>-d</entry><entry>log debugging output to ~/.muttdebug0 if mutt was compiled with +DEBUG; it can range from 1-5 and affects verbosity (a value of 2 is recommended)</entry></row>
<row><entry>-D</entry><entry>print the value of all Mutt variables to stdout</entry></row>
<row><entry>-E</entry><entry>edit the draft (-H) or include (-i) file</entry></row>
<row><entry>-e</entry><entry>specify a config command to be run after initialization files are read</entry></row>
<row><entry>-f</entry><entry>specify a mailbox to load</entry></row>
<row><entry>-F</entry><entry>specify an alternate file to read initialization commands</entry></row>
<row><entry>-h</entry><entry>print help on command line options</entry></row>
<row><entry>-H</entry><entry>specify a draft file from which to read a header and body</entry></row>
<row><entry>-i</entry><entry>specify a file to include in a message composition</entry></row>
<row><entry>-m</entry><entry>specify a default mailbox type</entry></row>
<row><entry>-n</entry><entry>do not read the system Muttrc</entry></row>
<row><entry>-p</entry><entry>recall a postponed message</entry></row>
<row><entry>-Q</entry><entry>query a configuration variable</entry></row>
<row><entry>-R</entry><entry>open mailbox in read-only mode</entry></row>
<row><entry>-s</entry><entry>specify a subject (enclose in quotes if it contains spaces)</entry></row>
<row><entry>-v</entry><entry>show version number and compile-time definitions</entry></row>
<row><entry>-x</entry><entry>simulate the mailx(1) compose mode</entry></row>
<row><entry>-y</entry><entry>show a menu containing the files specified by the <command>mailboxes</command> command</entry></row>
<row><entry>-z</entry><entry>exit immediately if there are no messages in the mailbox</entry></row>
<row><entry>-Z</entry><entry>open the first folder with new message, exit immediately if none</entry></row>
</tbody>
</tgroup>
</table>

<para>
To read messages in a mailbox
</para>

<cmdsynopsis>
<command>mutt</command>
<arg choice="opt"><option>-nz</option></arg>
<arg choice="opt"><option>-F</option>
<replaceable>muttrc</replaceable>
</arg>
<arg choice="opt"><option>-m</option>
<replaceable>type</replaceable>
</arg>
<arg choice="opt"><option>-f</option>
<replaceable>mailbox</replaceable>
</arg>
</cmdsynopsis>

<para>
To compose a new message
</para>

<cmdsynopsis>
<command>mutt</command>
<arg choice="opt"><option>-En</option></arg>
<arg choice="opt"><option>-F</option>
<replaceable>muttrc</replaceable>
</arg>
<arg choice="opt"><option>-c</option>
<replaceable>address</replaceable>
</arg>
<arg choice="opt"><option>-Hi</option>
<replaceable>filename</replaceable>
</arg>
<arg choice="opt"><option>-s</option>
<replaceable>subject</replaceable>
</arg>
<arg choice="opt">
<option>-a</option>
<replaceable>file</replaceable>
<arg choice="opt" rep="repeat"/>
--
</arg>
<group choice="plain" rep="repeat">
<arg choice="plain">
<replaceable>address</replaceable>
</arg>
<arg choice="plain">
<replaceable>mailto_url</replaceable>
</arg>
</group>
</cmdsynopsis>

<para>
Mutt also supports a <quote>batch</quote> mode to send prepared
messages.  Simply redirect input from the file you wish to send.  For
example,
</para>

<screen>
mutt -s "data set for run #2" professor@bigschool.edu &lt; ~/run2.dat</screen>

<para>
will send a message to
<literal>&lt;professor@bigschool.edu&gt;</literal> with a subject of
<quote>data set for run #2</quote>.  In the body of the message will be
the contents of the file <quote>~/run2.dat</quote>.
</para>

<para>
An include file passed with <literal>-i</literal> will be used as the
body of the message.  When combined with <literal>-E</literal>, the
include file will be directly edited during message composition.  The
file will be modified regardless of whether the message is sent or
aborted.
</para>

<para>
A draft file passed with <literal>-H</literal> will be used as the
initial header and body for the message.  Multipart messages can be
used as a draft file.  When combined with <literal>-E</literal>, the
draft file will be updated to the final state of the message after
composition, regardless of whether the message is sent, aborted, or
even postponed.  Note that if the message is sent encrypted or signed,
the draft file will be saved that way too.
</para>

<para>
All files passed with <literal>-a</literal> <emphasis>file</emphasis>
will be attached as a MIME part to the message. To attach a single or
several files, use <quote>--</quote> to separate files and recipient
addresses:
</para>

<screen>
mutt -a image.png -- some@one.org</screen>

<para>
or
</para>

<screen>
mutt -a *.png -- some@one.org</screen>

<note>
<para>
The <literal>-a</literal> option must be last in the option list.
</para>
</note>

<para>
In addition to accepting a list of email addresses, Mutt also accepts a URL with
the <literal>mailto:</literal> schema as specified in RFC2368.  This is useful
when configuring a web browser to launch Mutt when clicking on mailto links.
</para>

<screen>
mutt mailto:some@one.org?subject=test&amp;cc=other@one.org</screen>

</sect1>

<sect1 id="commands">
<title>Configuration Commands</title>

<para>
The following are the commands understood by Mutt:
</para>

<itemizedlist>

<listitem>
<cmdsynopsis>
<command><link linkend="account-hook">account-hook</link></command>
<arg choice="plain">
<replaceable>regexp</replaceable>
<replaceable>command</replaceable>
</arg>
</cmdsynopsis>
</listitem>

<listitem>
<cmdsynopsis>
<command><link linkend="alias">alias</link></command>
<arg choice="opt" rep="repeat">
<option>-group</option>
<replaceable class="parameter">name</replaceable>
</arg>
<arg choice="plain">
<replaceable class="parameter">key</replaceable>
</arg>
<arg choice="plain">
<replaceable class="parameter">address</replaceable>
</arg>
<arg choice="opt" rep="repeat">
<replaceable class="parameter">address</replaceable>
</arg>

<command><link linkend="alias">unalias</link></command>
<arg choice="opt" rep="repeat">
<option>-group</option>
<replaceable>name</replaceable>
</arg>
<group choice="req">
<arg choice="plain">
<replaceable class="parameter">*</replaceable>
</arg>
<arg choice="plain" rep="repeat">
<replaceable class="parameter">key</replaceable>
</arg>
</group>
</cmdsynopsis>
</listitem>

<listitem>
<cmdsynopsis>
<command><link linkend="alternates">alternates</link></command>
<arg choice="opt" rep="repeat">
<option>-group</option>
<replaceable>name</replaceable>
</arg>
<arg choice="plain">
<replaceable>regexp</replaceable>
</arg>
<arg choice="opt" rep="repeat">
<replaceable>regexp</replaceable>
</arg>

<command><link linkend="alternates">unalternates</link></command>
<arg choice="opt" rep="repeat">
<option>-group</option>
<replaceable>name</replaceable>
</arg>
<group choice="req">
<arg choice="plain">
<replaceable>*</replaceable>
</arg>
<arg choice="plain" rep="repeat">
<replaceable>regexp</replaceable>
</arg>
</group>
</cmdsynopsis>
</listitem>

<listitem>
<cmdsynopsis>
<command><link linkend="alternative-order">alternative_order</link></command>
<arg choice="plain">
<replaceable>mimetype</replaceable>
</arg>
<arg choice="opt" rep="repeat">
<replaceable>mimetype</replaceable>
</arg>

<command><link linkend="alternative-order">unalternative_order</link></command>
<group choice="req">
<arg choice="plain">
<replaceable>*</replaceable>
</arg>
<arg choice="plain" rep="repeat">
<replaceable>mimetype</replaceable>
</arg>
</group>
</cmdsynopsis>
</listitem>

<listitem>
<cmdsynopsis>
<command><link linkend="attachments">attachments</link></command>
<arg choice="plain">
<replaceable>{ + | - }disposition</replaceable>
</arg>
<arg choice="plain">
<replaceable>mime-type</replaceable>
</arg>

<command><link linkend="attachments">unattachments</link></command>
<arg choice="plain">
<replaceable>{ + | - }disposition</replaceable>
</arg>
<arg choice="plain">
<replaceable>mime-type</replaceable>
</arg>
</cmdsynopsis>
</listitem>

<listitem>
<cmdsynopsis>
<command><link linkend="append-hook">append-hook</link></command>
<arg choice="plain">
<replaceable class="parameter">pattern</replaceable>
</arg>
<arg choice="plain">
<replaceable class="parameter">shell-command</replaceable>
</arg>
</cmdsynopsis>
</listitem>

<listitem>
<cmdsynopsis>
<command><link linkend="auto-view">auto_view</link></command>
<arg choice="plain">
<replaceable>mimetype</replaceable>
</arg>
<arg choice="opt" rep="repeat">
<replaceable>mimetype</replaceable>
</arg>

<command><link linkend="auto-view">unauto_view</link></command>
<group choice="req">
<arg choice="plain">
<replaceable>*</replaceable>
</arg>
<arg choice="plain" rep="repeat">
<replaceable>mimetype</replaceable>
</arg>
</group>
</cmdsynopsis>
</listitem>

<listitem>
<cmdsynopsis>
<command><link linkend="bind">bind</link></command>
<arg choice="plain">
<replaceable class="parameter">map</replaceable>
</arg>
<arg choice="plain">
<replaceable class="parameter">key</replaceable>
</arg>
<arg choice="plain">
<replaceable class="parameter">function</replaceable>
</arg>
</cmdsynopsis>
</listitem>

<listitem>
<cmdsynopsis>
<command><link linkend="charset-hook">charset-hook</link></command>
<arg choice="plain">
<replaceable class="parameter">alias</replaceable>
</arg>
<arg choice="plain">
<replaceable class="parameter">charset</replaceable>
</arg>
</cmdsynopsis>
</listitem>

<listitem>
<cmdsynopsis>
<command><link linkend="iconv-hook">iconv-hook</link></command>
<arg choice="plain">
<replaceable class="parameter">charset</replaceable>
</arg>
<arg choice="plain">
<replaceable class="parameter">local-charset</replaceable>
</arg>
</cmdsynopsis>
</listitem>

<listitem>
<cmdsynopsis>
<command><link linkend="close-hook">close-hook</link></command>
<arg choice="plain">
<replaceable class="parameter">pattern</replaceable>
</arg>
<arg choice="plain">
<replaceable class="parameter">shell-command</replaceable>
</arg>
</cmdsynopsis>
</listitem>

<listitem>
<cmdsynopsis>
<command><link linkend="color">color</link></command>
<arg choice="plain">
<replaceable class="parameter">object</replaceable>
</arg>
<arg choice="plain">
<replaceable class="parameter">foreground</replaceable>
</arg>
<arg choice="plain">
<replaceable class="parameter">background</replaceable>
</arg>

<command><link linkend="color">color</link></command>
<group choice="req">
<arg choice="plain">
<option>header</option>
</arg>
<arg choice="plain">
<option>body</option>
</arg>
</group>
<arg choice="plain">
<replaceable class="parameter">foreground</replaceable>
</arg>
<arg choice="plain">
<replaceable class="parameter">background</replaceable>
</arg>
<arg choice="plain">
<replaceable class="parameter">regexp</replaceable>
</arg>

<command><link linkend="color">color</link></command>
<arg choice="plain">
<option>index</option>
</arg>
<arg choice="plain">
<replaceable class="parameter">foreground</replaceable>
</arg>
<arg choice="plain">
<replaceable class="parameter">background</replaceable>
</arg>
<arg choice="plain">
<replaceable class="parameter">pattern</replaceable>
</arg>

<command><link linkend="color">uncolor</link></command>
<group choice="req">
<arg choice="plain">
<option>index</option>
</arg>
<arg choice="plain">
<option>header</option>
</arg>
<arg choice="plain">
<option>body</option>
</arg>
</group>
<group choice="req">
<arg choice="plain">
<replaceable>*</replaceable>
</arg>
<arg choice="plain" rep="repeat">
<replaceable>pattern</replaceable>
</arg>
</group>
</cmdsynopsis>
</listitem>

<listitem>
<cmdsynopsis>
<command><link linkend="open-hook">open-hook</link></command>
<arg choice="plain">
<replaceable class="parameter">pattern</replaceable>
</arg>
<arg choice="plain">
<replaceable class="parameter">shell-command</replaceable>
</arg>
</cmdsynopsis>
</listitem>

<listitem>
<cmdsynopsis>
<command><link linkend="crypt-hook">crypt-hook</link></command>
<arg choice="plain">
<replaceable class="parameter">regexp</replaceable>
</arg>
<arg choice="plain">
<replaceable class="parameter">keyid</replaceable>
</arg>
</cmdsynopsis>
</listitem>

<listitem>
<cmdsynopsis>
<command><link linkend="exec">exec</link></command>
<arg choice="plain">
<replaceable class="parameter">function</replaceable>
</arg>
<arg choice="opt" rep="repeat">
<replaceable class="parameter">function</replaceable>
</arg>
</cmdsynopsis>
</listitem>

<listitem>
<cmdsynopsis>
<command><link linkend="fcc-hook">fcc-hook</link></command>
<arg choice="plain">
<replaceable class="parameter">[!]pattern</replaceable>
</arg>
<arg choice="plain">
<replaceable class="parameter">mailbox</replaceable>
</arg>
</cmdsynopsis>
</listitem>

<listitem>
<cmdsynopsis>
<command><link linkend="fcc-save-hook">fcc-save-hook</link></command>
<arg choice="plain">
<replaceable class="parameter">[!]pattern</replaceable>
</arg>
<arg choice="plain">
<replaceable class="parameter">mailbox</replaceable>
</arg>
</cmdsynopsis>
</listitem>

<listitem>
<cmdsynopsis>
<command><link linkend="folder-hook">folder-hook</link></command>
<arg choice="plain">
<replaceable class="parameter">[!]regexp</replaceable>
</arg>
<arg choice="plain">
<replaceable class="parameter">command</replaceable>
</arg>
</cmdsynopsis>
</listitem>

<listitem>
<cmdsynopsis>
<command><link linkend="addrgroup">group</link></command>
<arg choice="opt" rep="repeat">
<option>-group</option>
<replaceable class="parameter">name</replaceable>
</arg>
<group choice="req">
<arg choice="plain" rep="repeat">
<option>-rx</option>
<replaceable class="parameter">expr</replaceable>
</arg>
<arg choice="plain" rep="repeat">
<option>-addr</option>
<replaceable class="parameter">expr</replaceable>
</arg>
</group>

<command><link linkend="addrgroup">ungroup</link></command>
<arg choice="opt" rep="repeat">
<option>-group</option>
<replaceable class="parameter">name</replaceable>
</arg>
<group choice="req">
<arg choice="plain">
<replaceable class="parameter">*</replaceable>
</arg>
<arg choice="plain" rep="repeat">
<option>-rx</option>
<replaceable class="parameter">expr</replaceable>
</arg>
<arg choice="plain" rep="repeat">
<option>-addr</option>
<replaceable class="parameter">expr</replaceable>
</arg>
</group>
</cmdsynopsis>
</listitem>

<listitem>
<cmdsynopsis>
<command><link linkend="hdr-order">hdr_order</link></command>
<arg choice="plain">
<replaceable class="parameter">header</replaceable>
</arg>
<arg choice="opt" rep="repeat">
<replaceable class="parameter">header</replaceable>
</arg>

<command><link linkend="hdr-order">unhdr_order</link></command>
<group choice="req">
<arg choice="plain">
<replaceable>*</replaceable>
</arg>
<arg choice="plain" rep="repeat">
<replaceable>header</replaceable>
</arg>
</group>
</cmdsynopsis>
</listitem>

<listitem>
<cmdsynopsis>
<command>ifdef</command>
<arg choice="plain">
<replaceable class="parameter">item</replaceable>
</arg>
<arg choice="plain">
<replaceable class="parameter">"config-command [args]"</replaceable>
</arg>
</cmdsynopsis>
</listitem>

<listitem>
<cmdsynopsis>
<command><link linkend="ignore">ignore</link></command>
<arg choice="plain">
<replaceable class="parameter">pattern</replaceable>
</arg>
<arg choice="opt" rep="repeat">
<replaceable class="parameter">pattern</replaceable>
</arg>

<command><link linkend="ignore">unignore</link></command>
<group choice="req">
<arg choice="plain">
<replaceable>*</replaceable>
</arg>
<arg choice="plain" rep="repeat">
<replaceable>pattern</replaceable>
</arg>
</group>
</cmdsynopsis>
</listitem>

<listitem>
<cmdsynopsis>
<command><link linkend="lists">lists</link></command>
<arg>
<option>-group</option>
<replaceable class="parameter">name</replaceable>
</arg>
<arg choice="plain">
<replaceable class="parameter">regexp</replaceable>
</arg>
<arg choice="opt" rep="repeat">
<replaceable class="parameter">regexp</replaceable>
</arg>

<command><link linkend="lists">unlists</link></command>
<arg choice="opt" rep="repeat">
<option>-group</option>
<replaceable>name</replaceable>
</arg>
<group choice="req">
<arg choice="plain">
<replaceable>*</replaceable>
</arg>
<arg choice="plain" rep="repeat">
<replaceable>regexp</replaceable>
</arg>
</group>
</cmdsynopsis>
</listitem>

<listitem>
<cmdsynopsis>
<command><link linkend="macro">macro</link></command>
<arg choice="plain">
<replaceable class="parameter">menu</replaceable>
</arg>
<arg choice="plain">
<replaceable class="parameter">key</replaceable>
</arg>
<arg choice="plain">
<replaceable class="parameter">sequence</replaceable>
</arg>
<arg choice="opt">
<replaceable class="parameter">description</replaceable>
</arg>
</cmdsynopsis>
</listitem>

<listitem>
<cmdsynopsis>
<command><link linkend="mailboxes">mailboxes</link></command>
<arg choice="plain">
<replaceable class="parameter">mailbox</replaceable>
</arg>
<arg choice="opt" rep="repeat">
<replaceable class="parameter">mailbox</replaceable>
</arg>

<command><link linkend="mailboxes">unmailboxes</link></command>
<group choice="req">
<arg choice="plain">
<replaceable class="parameter">*</replaceable>
</arg>
<arg choice="plain" rep="repeat">
<replaceable class="parameter">mailbox</replaceable>
</arg>
</group>
</cmdsynopsis>
</listitem>

<listitem>
<cmdsynopsis>
<command><link linkend="mailto-allow">mailto_allow</link></command>
<group choice="req">
<arg choice="plain">
<replaceable class="parameter">*</replaceable>
</arg>
<arg choice="plain" rep="repeat">
<replaceable class="parameter">header-field</replaceable>
</arg>
</group>

<command><link linkend="mailto-allow">unmailto_allow</link></command>
<group choice="req">
<arg choice="plain">
<replaceable class="parameter">*</replaceable>
</arg>
<arg choice="plain" rep="repeat">
<replaceable class="parameter">header-field</replaceable>
</arg>
</group>
</cmdsynopsis>
</listitem>

<listitem>
<cmdsynopsis>
<command><link linkend="mbox-hook">mbox-hook</link></command>
<arg choice="plain">
<replaceable class="parameter">[!]regexp</replaceable>
</arg>
<arg choice="plain">
<replaceable class="parameter">mailbox</replaceable>
</arg>
</cmdsynopsis>
</listitem>

<listitem>
<cmdsynopsis>
<command><link linkend="message-hook">message-hook</link></command>
<arg choice="plain">
<replaceable class="parameter">[!]pattern</replaceable>
</arg>
<arg choice="plain">
<replaceable class="parameter">command</replaceable>
</arg>
</cmdsynopsis>
</listitem>

<listitem>
<cmdsynopsis>
<command><link linkend="mime-lookup">mime_lookup</link></command>
<arg choice="plain">
<replaceable>mimetype</replaceable>
</arg>
<arg choice="opt" rep="repeat">
<replaceable>mimetype</replaceable>
</arg>

<command><link linkend="mime-lookup">unmime_lookup</link></command>
<group choice="req">
<arg choice="plain">
<replaceable>*</replaceable>
</arg>
<arg choice="plain" rep="repeat">
<replaceable>mimetype</replaceable>
</arg>
</group>
</cmdsynopsis>
</listitem>

<listitem>
<cmdsynopsis>
<command><link linkend="mono">mono</link></command>
<arg choice="plain">
<replaceable class="parameter">object</replaceable>
</arg>
<arg choice="plain">
<replaceable class="parameter">attribute</replaceable>
</arg>

<command><link linkend="mono">mono</link></command>
<group choice="req">
<arg choice="plain">
<option>header</option>
</arg>
<arg choice="plain">
<option>body</option>
</arg>
</group>
<arg choice="plain">
<replaceable class="parameter">attribute</replaceable>
</arg>
<arg choice="plain">
<replaceable class="parameter">regexp</replaceable>
</arg>

<command><link linkend="mono">mono</link></command>
<arg choice="plain">
<option>index</option>
</arg>
<arg choice="plain">
<replaceable class="parameter">attribute</replaceable>
</arg>
<arg choice="plain">
<replaceable class="parameter">pattern</replaceable>
</arg>

<command><link linkend="mono">unmono</link></command>
<group choice="req">
<arg choice="plain">
<option>index</option>
</arg>
<arg choice="plain">
<option>header</option>
</arg>
<arg choice="plain">
<option>body</option>
</arg>
</group>
<group choice="req">
<arg choice="plain">
<replaceable class="parameter">*</replaceable>
</arg>
<arg choice="plain" rep="repeat">
<replaceable class="parameter">pattern</replaceable>
</arg>
</group>
</cmdsynopsis>
</listitem>

<listitem>
<cmdsynopsis>
<command><link linkend="my-hdr">my_hdr</link></command>
<arg choice="plain">
<replaceable class="parameter">string</replaceable>
</arg>

<command><link linkend="my-hdr">unmy_hdr</link></command>
<group choice="req">
<arg choice="plain">
<replaceable class="parameter">*</replaceable>
</arg>
<arg choice="plain" rep="repeat">
<replaceable class="parameter">field</replaceable>
</arg>
</group>
</cmdsynopsis>
</listitem>

<listitem>
<cmdsynopsis>
<command><link linkend="push">push</link></command>
<arg choice="plain">
<replaceable class="parameter">string</replaceable>
</arg>
</cmdsynopsis>
</listitem>

<listitem>
<cmdsynopsis>
<command><link linkend="save-hook">save-hook</link></command>
<arg choice="plain">
<replaceable class="parameter">[!]pattern</replaceable>
</arg>
<arg choice="plain">
<replaceable class="parameter">mailbox</replaceable>
</arg>
</cmdsynopsis>
</listitem>

<listitem>
<cmdsynopsis>
<command><link linkend="score">score</link></command>
<arg choice="plain">
<replaceable class="parameter">pattern</replaceable>
</arg>
<arg choice="plain">
<replaceable class="parameter">value</replaceable>
</arg>

<command><link linkend="score">unscore</link></command>
<group choice="req">
<arg choice="plain">
<replaceable class="parameter">*</replaceable>
</arg>
<arg choice="plain" rep="repeat">
<replaceable class="parameter">pattern</replaceable>
</arg>
</group>
</cmdsynopsis>
</listitem>

<listitem>
<cmdsynopsis>
<command><link linkend="reply-hook">reply-hook</link></command>
<arg choice="plain">
<replaceable class="parameter">[!]pattern</replaceable>
</arg>
<arg choice="plain">
<replaceable class="parameter">command</replaceable>
</arg>
</cmdsynopsis>
</listitem>

<listitem>
<cmdsynopsis>
<command><link linkend="send-hook">send-hook</link></command>
<arg choice="plain">
<replaceable class="parameter">[!]pattern</replaceable>
</arg>
<arg choice="plain">
<replaceable class="parameter">command</replaceable>
</arg>
</cmdsynopsis>
</listitem>

<listitem>
<cmdsynopsis>
<command><link linkend="send2-hook">send2-hook</link></command>
<arg choice="plain">
<replaceable class="parameter">[!]pattern</replaceable>
</arg>
<arg choice="plain">
<replaceable class="parameter">command</replaceable>
</arg>
</cmdsynopsis>
</listitem>

<listitem>
<cmdsynopsis>
<command><link linkend="set">set</link></command>
<group choice="req">
<arg choice="plain">
<group choice="opt">
<arg choice="plain"><option>no</option></arg>
<arg choice="plain"><option>inv</option></arg>
</group>
<replaceable class="parameter">variable</replaceable>
</arg>
<arg choice="plain">
<replaceable class="parameter">variable=value</replaceable>
</arg>
</group>
<arg choice="opt" rep="repeat"></arg>

<command><link linkend="set">toggle</link></command>
<arg choice="plain">
<replaceable class="parameter">variable</replaceable>
</arg>
<arg choice="opt" rep="repeat">
<replaceable class="parameter">variable</replaceable>
</arg>

<command><link linkend="set">unset</link></command>
<arg choice="plain">
<replaceable class="parameter">variable</replaceable>
</arg>
<arg choice="opt" rep="repeat">
<replaceable class="parameter">variable</replaceable>
</arg>

<command><link linkend="set">reset</link></command>
<arg choice="plain">
<replaceable class="parameter">variable</replaceable>
</arg>
<arg choice="opt" rep="repeat">
<replaceable class="parameter">variable</replaceable>
</arg>
</cmdsynopsis>
</listitem>

<listitem>
<cmdsynopsis>
<command>sidebar_whitelist</command>
<arg choice="plain">
<replaceable class="parameter">item</replaceable>
</arg>
<arg choice="plain">
<replaceable class="parameter">command</replaceable>
</arg>
</cmdsynopsis>
</listitem>
<listitem>
<cmdsynopsis>
<command><link linkend="source">source</link></command>
<arg choice="plain">
<replaceable class="parameter">filename</replaceable>
</arg>
</cmdsynopsis>
</listitem>

<listitem>
<cmdsynopsis>
<command><link linkend="spam">spam</link></command>
<arg choice="plain">
<replaceable class="parameter">pattern</replaceable>
</arg>
<arg choice="plain">
<replaceable class="parameter">format</replaceable>
</arg>

<command><link linkend="spam">nospam</link></command>
<group choice="req">
<arg choice="plain">
<replaceable class="parameter">*</replaceable>
</arg>
<arg choice="plain">
<replaceable class="parameter">pattern</replaceable>
</arg>
</group>
</cmdsynopsis>
</listitem>

<listitem>
<cmdsynopsis>
<command><link linkend="subscribe">subscribe</link></command>
<arg choice="opt" rep="repeat">
<option>-group</option>
<replaceable class="parameter">name</replaceable>
</arg>
<arg choice="plain">
<replaceable class="parameter">regexp</replaceable>
</arg>
<arg choice="opt" rep="repeat">
<replaceable class="parameter">regexp</replaceable>
</arg>

<command><link linkend="subscribe">unsubscribe</link></command>
<arg choice="opt" rep="repeat">
<option>-group</option>
<replaceable>name</replaceable>
</arg>
<group choice="req">
<arg choice="plain">
<replaceable class="parameter">*</replaceable>
</arg>
<arg choice="plain" rep="repeat">
<replaceable class="parameter">regexp</replaceable>
</arg>
</group>
</cmdsynopsis>
</listitem>

<listitem>
<cmdsynopsis>
<command><link linkend="unhook">unhook</link></command>
<group choice="req">
<arg choice="plain">
<replaceable class="parameter">*</replaceable>
</arg>
<arg choice="plain">
<replaceable class="parameter">hook-type</replaceable>
</arg>
</group>
</cmdsynopsis>
</listitem>

</itemizedlist>

</sect1>

<sect1 id="variables">
<title>Configuration Variables</title><|MERGE_RESOLUTION|>--- conflicted
+++ resolved
@@ -8924,7 +8924,6 @@
 	<sect2 id="quasi-delete-intro">
 		<title>Introduction</title>
 
-<<<<<<< HEAD
         <para>
 		The <quote>quasi-delete</quote> function marks an email that should be
 		hidden from the index, but NOT deleted.
@@ -8934,23 +8933,6 @@
 		On its own, this patch isn't very useful.  It forms a useful part of
 		the notmuch plugin.
         </para>
-=======
-		<para>Reading news via NNTP</para>
-		<para>
-		If compiled with <emphasis>--enable-nntp</emphasis> option, Mutt can
-		read news from news server via NNTP.  You can open a newsgroup with
-		function ``change-newsgroup'' (default: ``i'').  Default news server
-		can be obtained from <literal>$NNTPSERVER</literal> environment
-		variable or from <literal>/etc/nntpserver</literal> file.  Like other
-		news readers, info about subscribed newsgroups is saved in file by
-		<link linkend="newsrc">$newsrc</link> variable.  The variable <link
-		linkend="news-cache-dir">$news_cache_dir</link> can be used to point
-		to a directory.  Mutt will create a hierarchy of subdirectories named
-		like the account and newsgroup the cache is for.  Also the hierarchy
-		is used to store header cache if Mutt was compiled with <link
-		linkend="header-caching">header cache</link> support.
-		</para>
->>>>>>> 3aa44554
 	</sect2>
 
 <!--
@@ -12174,15 +12156,31 @@
 		</para>
 
 		<itemizedlist>
-			<title>Patch Dependencies:</title>
-			<listitem><para>mutt-1.5.24</para></listitem>
+			<title>Dependencies:</title>
+			<listitem><para>mutt-1.6.1</para></listitem>
 		</itemizedlist>
 
-		<para>This patch is part of the <link linkend="neomutt">NeoMutt project</link>.</para>
+		<para>This patch is part of the <ulink url="http://www.neomutt.org/">NeoMutt Project</ulink>.</para>
 	</sect2>
 
 	<sect2 id="nntp-intro">
 		<title>Introduction</title>
+
+		<para>Reading news via NNTP</para>
+		<para>
+		If compiled with <emphasis>--enable-nntp</emphasis> option, Mutt can
+		read news from news server via NNTP.  You can open a newsgroup with
+		function ``change-newsgroup'' (default: ``i'').  Default news server
+		can be obtained from <literal>$NNTPSERVER</literal> environment
+		variable or from <literal>/etc/nntpserver</literal> file.  Like other
+		news readers, info about subscribed newsgroups is saved in file by
+		<link linkend="newsrc">$newsrc</link> variable.  The variable <link
+		linkend="news-cache-dir">$news_cache_dir</link> can be used to point
+		to a directory.  Mutt will create a hierarchy of subdirectories named
+		like the account and newsgroup the cache is for.  Also the hierarchy
+		is used to store header cache if Mutt was compiled with <link
+		linkend="header-caching">header cache</link> support.
+		</para>
 	</sect2>
 
 	<sect2 id="nntp-variables">
