--- conflicted
+++ resolved
@@ -8672,7 +8672,6 @@
 
 </sect1>
 
-<<<<<<< HEAD
 <sect1 id="quasi-delete">
 	<title>Quasi-Delete Patch</title>
 	<subtitle>Mark emails that should be hidden, but not deleted</subtitle>
@@ -8683,18 +8682,6 @@
 		<para>
 			To check if Mutt supports <quote>Quasi-Delete</quote>, look for
 			<quote>patch-quasi-delete</quote> in the mutt version.
-=======
-<sect1 id="initials">
-	<title>Initials Expando Patch</title>
-	<subtitle>Expando for author's initials</subtitle>
-
-	<sect2 id="initials-patch">
-		<title>Patch</title>
-
-		<para>
-			To check if Mutt supports <quote>Initials</quote>, look for
-			<quote>patch-initials</quote> in the mutt version.
->>>>>>> 42c1757a
 			See: <xref linkend="mutt-patches"/>.
 		</para>
 
@@ -8706,7 +8693,6 @@
 		<para>This patch is part of the <ulink url="https://github.com/neomutt/neomutt/wiki">NeoMutt Project</ulink>.</para>
 	</sect2>
 
-<<<<<<< HEAD
 	<sect2 id="quasi-delete-intro">
 		<title>Introduction</title>
 
@@ -8833,49 +8819,20 @@
         <para>
 		The <quote>progress</quote> patch shows a visual progress bar on slow
 		tasks, such as indexing a large folder over the net.
-=======
-	<sect2 id="initials-intro">
-		<title>Introduction</title>
-
-        <para>
-		The <quote>initials</quote> patch adds an expando (%I) for an author's
-		initials.
-        </para>
-
-		<para>
-		The index panel displays a list of emails.  Its layout is controlled by
-		the <link linkend="index-format">$index_format</link> variable.  Using
-		this expando saves space in the index panel.  This can be useful if you
-		are regularly working with a small set of people.
-		</para>
-	</sect2>
-
-	<sect2 id="initials-variables">
-		<title>Variables</title>
-
-        <para>
-        This patch has no config of its own.  It adds an expando which can be
-		used in the <link linkend="index-format">$index_format</link> variable.
->>>>>>> 42c1757a
         </para>
 	</sect2>
 
 <!--
-<<<<<<< HEAD
 	<sect2 id="progress-variables">
 		<title>Variables</title>
 		<para>None</para>
 	</sect2>
 
 	<sect2 id="progress-functions">
-=======
-	<sect2 id="initials-functions">
->>>>>>> 42c1757a
 		<title>Functions</title>
 		<para>None</para>
 	</sect2>
 
-<<<<<<< HEAD
 	<sect2 id="progress-commands">
 		<title>Commands</title>
 		<para>None</para>
@@ -9066,25 +9023,11 @@
 
 <!--
 	<sect2 id="status-color-sort">
-=======
-	<sect2 id="initials-commands">
-		<title>Commands</title>
-		<para>None</para>
-	</sect2>
-
-	<sect2 id="initials-colors">
-		<title>Colors</title>
-		<para>None</para>
-	</sect2>
-
-	<sect2 id="initials-sort">
->>>>>>> 42c1757a
 		<title>Sort</title>
 		<para>None</para>
 	</sect2>
 -->
 
-<<<<<<< HEAD
 	<sect2 id="status-color-muttrc">
 		<title>Muttrc</title>
 <screen>
@@ -9135,51 +9078,16 @@
 color status brightwhite default 'Mutt: ([^ ]+)' 1
  
 <emphasis role="comment"># Search for 'Mutt: ' but only highlight what comes after it
-=======
-	<sect2 id="initials-muttrc">
-		<title>Muttrc</title>
-<screen>
-<emphasis role="comment"># Example Mutt config file for the 'initials' patch.
- 
-# The 'initials' patch has no config of its own.
-# It adds an expando for an author's initials,
-# which can be used in the 'index_format' variable.
- 
-# The default 'index_format' is:</emphasis>
-set index_format='%4C %Z %{%b %d} %-15.15L (%?l?%4l&amp;%4c?) %s'
- 
-<emphasis role="comment"># Where %L represents the author/recipient
- 
-# This might look like:
-#       1   + Nov 17 David Bowie   Changesbowie    ( 689)
-#       2   ! Nov 17 Stevie Nicks  Rumours         ( 555)
-#       3   + Nov 16 Jimi Hendrix  Voodoo Child    ( 263)
-#       4   + Nov 16 Debbie Harry  Parallel Lines  ( 540)
- 
-# Using the %I expando:</emphasis>
-set index_format='%4C %Z %{%b %d} %I (%?l?%4l&amp;%4c?) %s'
- 
-<emphasis role="comment"># This might look like:
-#       1   + Nov 17 DB Changesbowie    ( 689)
-#       2   ! Nov 17 SN Rumours         ( 555)
-#       3   + Nov 16 JH Voodoo Child    ( 263)
-#       4   + Nov 16 DH Parallel Lines  ( 540)
->>>>>>> 42c1757a
  
 # vim: syntax=muttrc</emphasis>
 </screen>
 	</sect2>
 
-<<<<<<< HEAD
 	<sect2 id="status-color-see-also">
-=======
-	<sect2 id="initials-see-also">
->>>>>>> 42c1757a
 		<title>See Also</title>
 
 		<itemizedlist>
 			<listitem><para><ulink url="https://github.com/neomutt/neomutt/wiki">NeoMutt Project</ulink></para></listitem>
-<<<<<<< HEAD
 			<listitem><para><link linkend="compile-time-features">Compile-Time Features</link></para></listitem>
 			<listitem><para><link linkend="regexp">Regular Expressions</link></para></listitem>
 			<listitem><para><link linkend="patterns">Patterns</link></para></listitem>
@@ -10874,7 +10782,125 @@
 	</sect2>
 
 	<sect2 id="fmemopen-known-bugs">
-=======
+		<title>Known Bugs</title>
+		<para>None</para>
+	</sect2>
+
+	<sect2 id="fmemopen-credits">
+		<title>Credits</title>
+		<itemizedlist>
+		<listitem><para>Julius Plenz <email>plenz@cis.fu-berlin.de</email></para></listitem>
+		<listitem><para>Richard Russon <email>rich@flatcap.org</email></para></listitem>
+		</itemizedlist>
+	</sect2>
+</sect1>
+
+<sect1 id="initials">
+	<title>Initials Expando Patch</title>
+	<subtitle>Expando for author's initials</subtitle>
+
+	<sect2 id="initials-patch">
+		<title>Patch</title>
+
+		<para>
+			To check if Mutt supports <quote>Initials</quote>, look for
+			<quote>patch-initials</quote> in the mutt version.
+			See: <xref linkend="mutt-patches"/>.
+		</para>
+
+		<itemizedlist>
+			<title>Dependencies:</title>
+			<listitem><para>mutt-1.5.24</para></listitem>
+		</itemizedlist>
+
+		<para>This patch is part of the <ulink url="https://github.com/neomutt/neomutt/wiki">NeoMutt Project</ulink>.</para>
+	</sect2>
+
+	<sect2 id="initials-intro">
+		<title>Introduction</title>
+
+        <para>
+		The <quote>initials</quote> patch adds an expando (%I) for an author's
+		initials.
+        </para>
+
+		<para>
+		The index panel displays a list of emails.  Its layout is controlled by
+		the <link linkend="index-format">$index_format</link> variable.  Using
+		this expando saves space in the index panel.  This can be useful if you
+		are regularly working with a small set of people.
+		</para>
+	</sect2>
+
+	<sect2 id="initials-variables">
+		<title>Variables</title>
+
+        <para>
+        This patch has no config of its own.  It adds an expando which can be
+		used in the <link linkend="index-format">$index_format</link> variable.
+        </para>
+	</sect2>
+
+<!--
+	<sect2 id="initials-functions">
+		<title>Functions</title>
+		<para>None</para>
+	</sect2>
+
+	<sect2 id="initials-commands">
+		<title>Commands</title>
+		<para>None</para>
+	</sect2>
+
+	<sect2 id="initials-colors">
+		<title>Colors</title>
+		<para>None</para>
+	</sect2>
+
+	<sect2 id="initials-sort">
+		<title>Sort</title>
+		<para>None</para>
+	</sect2>
+-->
+
+	<sect2 id="initials-muttrc">
+		<title>Muttrc</title>
+<screen>
+<emphasis role="comment"># Example Mutt config file for the 'initials' patch.
+ 
+# The 'initials' patch has no config of its own.
+# It adds an expando for an author's initials,
+# which can be used in the 'index_format' variable.
+ 
+# The default 'index_format' is:</emphasis>
+set index_format='%4C %Z %{%b %d} %-15.15L (%?l?%4l&amp;%4c?) %s'
+ 
+<emphasis role="comment"># Where %L represents the author/recipient
+ 
+# This might look like:
+#       1   + Nov 17 David Bowie   Changesbowie    ( 689)
+#       2   ! Nov 17 Stevie Nicks  Rumours         ( 555)
+#       3   + Nov 16 Jimi Hendrix  Voodoo Child    ( 263)
+#       4   + Nov 16 Debbie Harry  Parallel Lines  ( 540)
+ 
+# Using the %I expando:</emphasis>
+set index_format='%4C %Z %{%b %d} %I (%?l?%4l&amp;%4c?) %s'
+ 
+<emphasis role="comment"># This might look like:
+#       1   + Nov 17 DB Changesbowie    ( 689)
+#       2   ! Nov 17 SN Rumours         ( 555)
+#       3   + Nov 16 JH Voodoo Child    ( 263)
+#       4   + Nov 16 DH Parallel Lines  ( 540)
+ 
+# vim: syntax=muttrc</emphasis>
+</screen>
+	</sect2>
+
+	<sect2 id="initials-see-also">
+		<title>See Also</title>
+
+		<itemizedlist>
+			<listitem><para><ulink url="https://github.com/neomutt/neomutt/wiki">NeoMutt Project</ulink></para></listitem>
 			<listitem><para><link linkend="index-format">$index_format</link></para></listitem>
 			<listitem><para><link linkend="index-color">index-color patch</link></para></listitem>
 			<listitem><para><link linkend="folder-hook">folder-hook</link></para></listitem>
@@ -10882,22 +10908,14 @@
 	</sect2>
 
 	<sect2 id="initials-known-bugs">
->>>>>>> 42c1757a
 		<title>Known Bugs</title>
 		<para>None</para>
 	</sect2>
 
-<<<<<<< HEAD
-	<sect2 id="fmemopen-credits">
-		<title>Credits</title>
-		<itemizedlist>
-		<listitem><para>Julius Plenz <email>plenz@cis.fu-berlin.de</email></para></listitem>
-=======
 	<sect2 id="initials-credits">
 		<title>Credits</title>
 		<itemizedlist>
 		<listitem><para>Vsevolod Volkov <email>vvv@mutt.org.ua</email></para></listitem>
->>>>>>> 42c1757a
 		<listitem><para>Richard Russon <email>rich@flatcap.org</email></para></listitem>
 		</itemizedlist>
 	</sect2>
