--- conflicted
+++ resolved
@@ -97,9 +97,7 @@
   { "bold",		MT_COLOR_BOLD },
   { "underline",	MT_COLOR_UNDERLINE },
   { "index",		MT_COLOR_INDEX },
-<<<<<<< HEAD
   { "progress",		MT_COLOR_PROGRESS },
-=======
   { "index_author",	MT_COLOR_INDEX_AUTHOR },
   { "index_collapsed",	MT_COLOR_INDEX_COLLAPSED },
   { "index_date",	MT_COLOR_INDEX_DATE },
@@ -108,7 +106,6 @@
   { "index_number",	MT_COLOR_INDEX_NUMBER },
   { "index_size",	MT_COLOR_INDEX_SIZE },
   { "index_subject",	MT_COLOR_INDEX_SUBJECT },
->>>>>>> abe08033
   { "prompt",		MT_COLOR_PROMPT },
   { NULL,		0 }
 };
@@ -731,12 +728,6 @@
   if(callback(buf, s, &fg, &bg, &attr, err) == -1)
     return -1;
 
-<<<<<<< HEAD
-  if (object == MT_COLOR_HEADER || object == MT_COLOR_BODY || object == MT_COLOR_INDEX)
-  {
-    if (!MoreArgs (s))
-    {
-=======
   /* extract a regular expression if needed */
   
   if ((object == MT_COLOR_BODY) ||
@@ -746,7 +737,6 @@
       (object == MT_COLOR_INDEX_FLAGS) ||
       (object == MT_COLOR_INDEX_SUBJECT)) {
     if (!MoreArgs (s)) {
->>>>>>> abe08033
       strfcpy (err->data, _("too few arguments"), err->dsize);
       return -1;
     }
@@ -812,13 +802,16 @@
 		    fg, bg, attr, err, 1, match);
     set_option (OPTFORCEREDRAWINDEX);
   } else if (object == MT_COLOR_INDEX_AUTHOR) {
-    r = add_pattern (&ColorIndexAuthorList, buf->data, 1, fg, bg, attr, err, 1);
+    r = add_pattern (&ColorIndexAuthorList, buf->data, 1,
+		    fg, bg, attr, err, 1, match);
     set_option (OPTFORCEREDRAWINDEX);
   } else if (object == MT_COLOR_INDEX_FLAGS) {
-    r = add_pattern (&ColorIndexFlagsList, buf->data, 1, fg, bg, attr, err, 1);
+    r = add_pattern (&ColorIndexFlagsList, buf->data, 1,
+		    fg, bg, attr, err, 1, match);
     set_option (OPTFORCEREDRAWINDEX);
   } else if (object == MT_COLOR_INDEX_SUBJECT) {
-    r = add_pattern (&ColorIndexSubjectList, buf->data, 1, fg, bg, attr, err, 1);
+    r = add_pattern (&ColorIndexSubjectList, buf->data, 1,
+		    fg, bg, attr, err, 1, match);
     set_option (OPTFORCEREDRAWINDEX);
   }
   else if (object == MT_COLOR_QUOTED)
