--- conflicted
+++ resolved
@@ -494,15 +494,12 @@
 	"-USE_SIDEBAR  "
 #endif
 
-<<<<<<< HEAD
 #if USE_NOTMUCH
 	"+NOTMUCH     "
 #else
 	"-NOTMUCH     "
 #endif
 
-=======
->>>>>>> bb082444
 	);
 
 #ifdef ISPELL
@@ -575,11 +572,7 @@
 
 int main (int argc, char **argv)
 {
-#ifdef USE_SIDEBAR
-  char folder[PATH_MAX] = "";
-#else
   char folder[_POSIX_PATH_MAX] = "";
-#endif
   char *subject = NULL;
   char *includeFile = NULL;
   char *draftFile = NULL;
@@ -851,11 +844,7 @@
     mutt_error = mutt_curses_error;
     mutt_message = mutt_curses_message;
 #ifdef USE_SIDEBAR
-<<<<<<< HEAD
-    sb_init();
-=======
     mutt_sb_init();
->>>>>>> bb082444
 #endif
   }
 
@@ -1213,15 +1202,6 @@
       strfcpy (folder, NONULL(Spoolfile), sizeof (folder));
     mutt_expand_path (folder, sizeof (folder));
 
-#ifdef USE_SIDEBAR
-    {
-      char tmpfolder[PATH_MAX] = "";
-      strfcpy (tmpfolder, folder, sizeof (tmpfolder));
-      if (!realpath (tmpfolder, folder))
-        strfcpy (folder, tmpfolder, sizeof (tmpfolder));
-    }
-#endif
-
     mutt_str_replace (&CurrentFolder, folder);
     mutt_str_replace (&LastFolder, folder);
 
@@ -1245,11 +1225,7 @@
        || !explicit_folder)
     {
 #ifdef USE_SIDEBAR
-<<<<<<< HEAD
-      sb_set_open_buffy (folder);
-=======
       mutt_sb_set_open_buffy ();
->>>>>>> bb082444
 #endif
       mutt_index_menu ();
       if (Context)
